import SwiftUI
import Combine
import Foundation
import Network
import SystemConfiguration
import CryptoKit
import UIKit
import Darwin

enum ModelTier: String, CaseIterable, Sendable {
    case low = "저사양"
    case medium = "중사양" 
    case high = "고사양"
    
    var repoId: String {
        switch self {
        case .high:
            return "mlx-community/gemma-3n-E4B-it-bf16"
        case .medium:
            return "mlx-community/gemma-3n-E2B-it-bf16"
        case .low:
            return "mlx-community/gemma-3n-E2B-it-4bit"
        }
    }
    
    
    
    var description: String {
        switch self {
        case .high:
            return "고성능 기기용 (8GB+ RAM)"
        case .medium:
            return "중급 기기용 (4-8GB RAM)"
        case .low:
            return "저사양 기기용 (4GB 이하 RAM)"
        }
    }
    
    var folderName: String {
        return repoId.replacingOccurrences(of: "/", with: "_")
    }
}



// MARK: - Hugging Face API Client
class HuggingFaceAPIClient {
    struct RepoFile: Codable {
        let rfilename: String
    }

    struct RepoInfo: Codable {
        let siblings: [RepoFile]
    }

    static func fetchFileList(for repoId: String) async throws -> [String] {
        guard let url = URL(string: "https://huggingface.co/api/models/\(repoId)") else {
            throw DownloadError.invalidURL("API URL for \(repoId)")
        }
        
        print("📄 [HuggingFaceAPI] Fetching file list for \(repoId)")
        let (data, response) = try await URLSession.shared.data(from: url)
        
        guard let httpResponse = response as? HTTPURLResponse, httpResponse.statusCode == 200 else {
            throw DownloadError.httpError((response as? HTTPURLResponse)?.statusCode ?? -1)
        }
        
        let repoInfo = try JSONDecoder().decode(RepoInfo.self, from: data)
        let files = repoInfo.siblings.map { $0.rfilename }
        print("✅ [HuggingFaceAPI] Found \(files.count) files.")
        return files
    }
}

// MARK: - App Bundle Storage Manager
class AppBundleStorageManager {
    static func getModelsDirectory() -> URL? {
        // 앱 Documents 폴더 하위에 AppModels 폴더 생성 (앱 트리처럼 구조화) - 안전성 강화
        guard let documentsPath = FileManager.default.urls(for: .documentDirectory, in: .userDomainMask).first else {
            print("❌ Documents directory not found")
            return nil
        }
        
        // Documents 디렉토리 접근 가능성 확인
        guard FileManager.default.fileExists(atPath: documentsPath.path) else {
            print("❌ Documents directory does not exist: \(documentsPath.path)")
            return nil
        }
        
        let modelsPath = documentsPath.appendingPathComponent("AppModels")
        
        // Create models directory if it doesn't exist - 개선된 에러 처리
        do {
            var isDirectory: ObjCBool = false
            let exists = FileManager.default.fileExists(atPath: modelsPath.path, isDirectory: &isDirectory)
            
            if exists {
                // 파일이 존재하지만 디렉토리가 아닌 경우
                if !isDirectory.boolValue {
                    print("⚠️ Models path exists but is not a directory, removing: \(modelsPath.path)")
                    try FileManager.default.removeItem(at: modelsPath)
                    try FileManager.default.createDirectory(at: modelsPath, withIntermediateDirectories: true, attributes: nil)
                    print("✅ Recreated app models directory at: \(modelsPath.path)")
                }
            } else {
                try FileManager.default.createDirectory(at: modelsPath, withIntermediateDirectories: true, attributes: nil)
                print("✅ Created app models directory at: \(modelsPath.path)")
            }
            
            // 디렉토리 쓰기 권한 확인
            guard FileManager.default.isWritableFile(atPath: modelsPath.path) else {
                print("❌ Models directory is not writable: \(modelsPath.path)")
                return nil
            }
            
            return modelsPath
        } catch {
            print("❌ Failed to create app models directory: \(error)")
            return nil
        }
    }
    
    static func getAvailableSpace() -> Int64? {
        guard let modelsPath = getModelsDirectory() else {
            print("❌ Cannot get models directory for space check")
            return nil
        }
        
        do {
            // 여러 방법으로 사용 가능한 공간 확인
            let resourceValues = try modelsPath.resourceValues(forKeys: [
                .volumeAvailableCapacityForImportantUsageKey,
                .volumeAvailableCapacityKey,
                .volumeTotalCapacityKey
            ])
            
            // 우선순위: ImportantUsage > Available > 계산된 값
            if let importantUsageCapacity = resourceValues.volumeAvailableCapacityForImportantUsage {
                return max(0, Int64(importantUsageCapacity))
            } else if let availableCapacity = resourceValues.volumeAvailableCapacity {
                return max(0, Int64(availableCapacity))
            } else if let totalCapacity = resourceValues.volumeTotalCapacity {
                // 최대 80%를 사용 가능한 것으로 가정
                return max(0, Int64(totalCapacity) * 8 / 10)
            }
            
            print("⚠️ No capacity information available")
            return nil
        } catch {
            print("❌ Available space check failed: \(error)")
            return nil
        }
    }
    
    static func hasEnoughSpace(requiredBytes: Int64) -> Bool {
        guard requiredBytes > 0 else { return true } // 0 바이트는 항상 가능
        
        guard let availableSpace = getAvailableSpace() else { 
            print("⚠️ Cannot determine available space, assuming insufficient")
            return false 
        }
        
        // 20% 마진을 두고 계산 (기존 10%에서 증가)
        let requiredWithMargin = requiredBytes + (requiredBytes / 5) // 20% 추가
        let hasSpace = availableSpace > requiredWithMargin
        
        print("💾 Space check: Required=\(formatBytesStatic(requiredBytes)), Available=\(formatBytesStatic(availableSpace)), WithMargin=\(formatBytesStatic(requiredWithMargin)), HasSpace=\(hasSpace)")
        
        return hasSpace
    }
    
    static func formatBytes(_ bytes: Int64) -> String {
        let formatter = ByteCountFormatter()
        formatter.allowedUnits = [.useMB, .useGB]
        formatter.countStyle = .file
        return formatter.string(fromByteCount: bytes)
    }
    
    // nonisolated 버전
    nonisolated static func formatBytesStatic(_ bytes: Int64) -> String {
        let formatter = ByteCountFormatter()
        formatter.allowedUnits = [.useMB, .useGB]
        formatter.countStyle = .file
        return formatter.string(fromByteCount: bytes)
    }
}

// MARK: - Timeout Helper
func withTimeout<T: Sendable>(seconds: TimeInterval, operation: @escaping @Sendable () async throws -> T) async throws -> T {
    return try await withThrowingTaskGroup(of: T.self) { group in
        group.addTask {
            try await operation()
        }
        
        group.addTask {
            try await Task.sleep(nanoseconds: UInt64(seconds * 1_000_000_000))
            throw DownloadError.timeoutError
        }
        
        let result = try await group.next()!
        group.cancelAll()
        return result
    }
}

// MARK: - File Size Checker (Completely Rewritten for Hugging Face)
@MainActor
class FileSizeChecker {
    
    
    
    
    /// HTTP 응답 헤더에서 파일 크기를 파싱하는 메서드 - 압축 처리 개선
    static func getActualFileSize(from url: String) async throws -> Int64 {
        guard let fileURL = URL(string: url) else {
            throw DownloadError.invalidURL(url)
        }

        var request = URLRequest(url: fileURL)
        request.httpMethod = "HEAD"
        request.timeoutInterval = 30.0

        let (data, response) = try await URLSession.shared.data(for: request)

        guard let httpResponse = response as? HTTPURLResponse else {
            throw DownloadError.invalidResponse
        }

        return try parseFileSizeFromHeaders(httpResponse.allHeaderFields, url: url)
    }

    private static func parseFileSizeFromHeaders(_ headers: [AnyHashable: Any], url: String) throws -> Int64 {
        
        print("🔍 [FileSizeChecker] 헤더 분석 시작: \(url)")
        print("📋 [FileSizeChecker] 응답 헤더 (총 \(headers.count)개):")
        for (key, value) in headers {
            print("  - \(key): \(value)")
        }

        // Content-Encoding 확인하여 압축 여부 판단
        var isCompressed = false
        let encodingKeys = ["Content-Encoding", "content-encoding", "CONTENT-ENCODING"]
        for key in encodingKeys {
            if let encoding = headers[key] as? String {
                print("📦 [FileSizeChecker] Content-Encoding: \(encoding)")
                if !encoding.isEmpty && encoding.lowercased() != "identity" {
                    isCompressed = true
                    print("⚠️ [FileSizeChecker] 압축된 응답 감지: \(encoding)")
                }
                break
            }
        }

        // 1. Hugging Face의 x-linked-size 헤더 확인 (실제 파일 크기)
        let linkedSizeKeys = ["x-linked-size", "X-Linked-Size", "X-LINKED-SIZE", "x-Linked-Size"]
        for key in linkedSizeKeys {
            if let sizeString = headers[key] as? String {
                let trimmedString = sizeString.trimmingCharacters(in: .whitespacesAndNewlines)
                guard !trimmedString.isEmpty, let fileSize = Int64(trimmedString), fileSize > 0 else {
                    print("⚠️ [FileSizeChecker] Invalid size in \(key): '\(sizeString)'")
                    continue
                }
                print("✅ [FileSizeChecker] Found actual file size via \(key): \(AppBundleStorageManager.formatBytes(fileSize))")
                return fileSize
            }
        }

        // 2. 표준 Content-Length 헤더 확인
        let contentLengthKeys = ["Content-Length", "content-length", "CONTENT-LENGTH", "Content-length"]
        for key in contentLengthKeys {
            if let sizeString = headers[key] as? String {
                let trimmedString = sizeString.trimmingCharacters(in: .whitespacesAndNewlines)
                guard !trimmedString.isEmpty, let fileSize = Int64(trimmedString), fileSize > 0 else {
                    print("⚠️ [FileSizeChecker] Invalid size in \(key): '\(sizeString)'")
                    continue
                }
                
                if isCompressed {
                    print("⚠️ [FileSizeChecker] Content-Length shows compressed size (\(AppBundleStorageManager.formatBytes(fileSize))) - 압축으로 인해 실제 크기와 다를 수 있음")
                    // 압축된 경우에는 이 값을 신뢰하지 않고 다른 방법 시도
                    break
                } else {
                    print("✅ [FileSizeChecker] Found file size via \(key): \(AppBundleStorageManager.formatBytes(fileSize))")
                    return fileSize
                }
            }
        }

        // 3. Accept-Ranges 헤더 확인 (일부 서버에서 사용)
        if let acceptRanges = headers["Accept-Ranges"] as? String {
            print("📋 [FileSizeChecker] Accept-Ranges: \(acceptRanges)")
        }

        // 4. Content-Range 헤더 확인 (일부 경우에 포함될 수 있음)
        if let contentRange = headers["Content-Range"] as? String {
            print("📋 [FileSizeChecker] Content-Range: \(contentRange)")
            // Content-Range: bytes 0-1023/4096 형식에서 전체 크기 추출
            let components = contentRange.split(separator: "/")
            if components.count >= 2,
               let totalSizeString = components.last,
               let totalSize = Int64(String(totalSizeString)), totalSize > 0 {
                print("✅ [FileSizeChecker] Found file size via Content-Range: \(totalSize)")
                return totalSize
            } else {
                print("⚠️ [FileSizeChecker] Invalid Content-Range format: \(contentRange)")
            }
        }

        // 5. ETag에서 크기 정보 추출 시도 (일부 CDN에서 사용)
        if let etag = headers["ETag"] as? String {
            print("📋 [FileSizeChecker] ETag: \(etag)")
        }

        // 6. Last-Modified 정보 확인
        if let lastModified = headers["Last-Modified"] as? String {
            print("📋 [FileSizeChecker] Last-Modified: \(lastModified)")
        }

        // 7. 리다이렉트 정보 확인
        if let location = headers["Location"] as? String {
            print("📋 [FileSizeChecker] Redirect Location: \(location)")
        }

        // 모든 방법이 실패한 경우 상세한 에러 정보 제공
        print("❌ [FileSizeChecker] 파일 크기를 찾을 수 없음")
        print("📋 [FileSizeChecker] 확인한 헤더 키들:")
        for (key, value) in headers {
            print("  - \(key) (\(type(of: key))): \(value) (\(type(of: value)))")
        }
        
        throw DownloadError.fileSizeNotAvailable
    }
    
    /// 여러 파일의 크기를 병렬로 가져오는 메서드
    static func getFileSizesBatch(urls: [String]) async throws -> [String: Int64] {
        print("🚨🚨🚨 [FileSizeChecker] getFileSizesBatch 호출됨!!! - \(urls.count)개 URL")
        NSLog("🚨 FileSizeChecker.getFileSizesBatch called with %d URLs", urls.count)
        
        guard !urls.isEmpty else {
            print("⚠️ [FileSizeChecker] 빈 URL 배열")
            return [:]
        }
        
        for (index, url) in urls.enumerated() {
            print("📎 [FileSizeChecker] URL \(index + 1): \(url)")
            NSLog("URL %d: %@", index + 1, url)
        }
        
        print("🔄 [FileSizeChecker] Batch size check started for \(urls.count) files")
        
        var results: [String: Int64] = [:]
        var errors: [String: Error] = [:]
        
        // 병렬 처리로 성능 최적화 - 타임아웃 추가
        await withTaskGroup(of: (String, Result<Int64, Error>).self) { group in
            for url in urls {
                group.addTask {
                    do {
                        // 개별 작업에 타임아웃 적용
                        let size = try await withTimeout(seconds: 45) {
                            try await getActualFileSize(from: url)
                        }
                        return (url, .success(size))
                    } catch {
                        return (url, .failure(error))
                    }
                }
            }
            
            // 결과 수집
            for await (url, result) in group {
                switch result {
                case .success(let size):
                    results[url] = size
                    print("✅ [FileSizeChecker] Success for \(URL(string: url)?.lastPathComponent ?? url): \(AppBundleStorageManager.formatBytes(size))")
                case .failure(let error):
                    errors[url] = error
                    print("❌ [FileSizeChecker] Failed for \(URL(string: url)?.lastPathComponent ?? url): \(error.localizedDescription)")
                }
            }
        }
        
        // 결과 요약
        print("📊 [FileSizeChecker] Batch results: \(results.count) success, \(errors.count) failed")
        
        // 일부 파일이라도 성공했으면 결과 반환
        if !results.isEmpty {
            // 실패한 파일들에 대한 경고만 출력
            if !errors.isEmpty {
                print("⚠️ [FileSizeChecker] Some files failed:")
                for (url, error) in errors {
                    print("  - \(URL(string: url)?.lastPathComponent ?? url): \(error.localizedDescription)")
                }
            }
            return results
        }
        
        // 모든 파일이 실패한 경우 첫 번째 에러를 던짐
        if let firstError = errors.values.first {
            throw firstError
        }
        
        throw DownloadError.fileSizeNotAvailable
    }
    
    /// 특정 URL에 대한 자세한 연결 진단
    static func diagnoseConnection(url: String) async {
        print("🔍 [FileSizeChecker] Connection diagnosis for: \(url)")
        
        guard let fileURL = URL(string: url) else {
            print("❌ [FileSizeChecker] Invalid URL")
            return
        }
        
        // 기본 연결 테스트
        do {
            var request = URLRequest(url: fileURL)
            request.httpMethod = "HEAD"
            request.timeoutInterval = 30.0
            
            let start = Date()
            let (_, response) = try await URLSession.shared.data(for: request)
            let duration = Date().timeIntervalSince(start)
            
            if let httpResponse = response as? HTTPURLResponse {
                print("✅ [FileSizeChecker] Connection successful")
                print("📊 [FileSizeChecker] Status: \(httpResponse.statusCode)")
                print("⏱️ [FileSizeChecker] Duration: \(String(format: "%.2f", duration))s")
                print("📋 [FileSizeChecker] Headers count: \(httpResponse.allHeaderFields.count)")
            }
        } catch {
            print("❌ [FileSizeChecker] Connection failed: \(error)")
        }
    }
}

// MARK: - File Integrity Checker
@MainActor
class FileIntegrityChecker {
    struct FileInfo {
        let path: URL
        let expectedSize: Int64
        let actualSize: Int64
        let checksum: String?
        let isValid: Bool
    }
    
    static func checkFileIntegrity(at path: URL, expectedSize: Int64) -> FileInfo {
        guard FileManager.default.fileExists(atPath: path.path) else {
            return FileInfo(path: path, expectedSize: expectedSize, actualSize: 0, checksum: nil, isValid: false)
        }
        
        do {
            let attributes = try FileManager.default.attributesOfItem(atPath: path.path)
            let actualSize = attributes[.size] as? Int64 ?? 0
            
            // 파일 크기 검증
            let sizeValid = actualSize == expectedSize
            
            // SHA256 체크섬 계산 (선택적)
            let checksum = calculateSHA256(for: path)
            
            return FileInfo(
                path: path,
                expectedSize: expectedSize,
                actualSize: actualSize,
                checksum: checksum,
                isValid: sizeValid
            )
        } catch {
            print("파일 검증 오류: \(error)")
            return FileInfo(path: path, expectedSize: expectedSize, actualSize: 0, checksum: nil, isValid: false)
        }
    }
    
    private static func calculateSHA256(for fileURL: URL) -> String? {
        do {
            let data = try Data(contentsOf: fileURL)
            let hashed = SHA256.hash(data: data)
            return hashed.compactMap { String(format: "%02x", $0) }.joined()
        } catch {
            print("체크섬 계산 실패: \(error)")
            return nil
        }
    }
    
    static func validateAllFiles(in directory: URL, expectedFiles: [String: Int64]) -> [String: FileInfo] {
        var results: [String: FileInfo] = [:]
        
        for (fileName, expectedSize) in expectedFiles {
            let filePath = directory.appendingPathComponent(fileName)
            results[fileName] = checkFileIntegrity(at: filePath, expectedSize: expectedSize)
        }
        
        return results
    }
}

// MARK: - Download State Manager (Core Data 스타일 영구 저장)
@MainActor
class DownloadStateManager {
    private static let stateFileName = "download_state.json"
    
    struct DownloadState: Codable {
        var modelTier: String
        var downloadedFiles: [String: FileDownloadState]
        var totalSize: Int64
        var completedSize: Int64
        var lastUpdateTime: Date
        var isCompleted: Bool
        
        struct FileDownloadState: Codable {
            var fileName: String
            var url: String
            var expectedSize: Int64
            var actualSize: Int64
            var isCompleted: Bool
            var checksum: String?
            var lastModified: Date
        }
    }
    
    private static func getStateFileURL() -> URL? {
        guard let modelsDir = AppBundleStorageManager.getModelsDirectory() else { return nil }
        return modelsDir.appendingPathComponent(stateFileName)
    }
    
    static func saveState(_ state: DownloadState) {
        guard let stateFileURL = getStateFileURL() else {
            print("상태 파일 경로를 가져올 수 없습니다")
            return
        }
        
        do {
            let encoder = JSONEncoder()
            encoder.dateEncodingStrategy = .iso8601
            let data = try encoder.encode(state)
            try data.write(to: stateFileURL)
            print("다운로드 상태 저장 완료: \(stateFileURL.path)")
        } catch {
            print("다운로드 상태 저장 실패: \(error)")
        }
    }
    
    static func loadState() -> DownloadState? {
        guard let stateFileURL = getStateFileURL(),
              FileManager.default.fileExists(atPath: stateFileURL.path) else {
            print("저장된 다운로드 상태가 없습니다")
            return nil
        }
        
        do {
            let data = try Data(contentsOf: stateFileURL)
            let decoder = JSONDecoder()
            decoder.dateDecodingStrategy = .iso8601
            let state = try decoder.decode(DownloadState.self, from: data)
            print("다운로드 상태 로드 완료")
            return state
        } catch {
            print("다운로드 상태 로드 실패: \(error)")
            return nil
        }
    }
    
    static func clearState() {
        guard let stateFileURL = getStateFileURL(),
              FileManager.default.fileExists(atPath: stateFileURL.path) else {
            return
        }
        
        do {
            try FileManager.default.removeItem(at: stateFileURL)
            print("다운로드 상태 삭제 완료")
        } catch {
            print("다운로드 상태 삭제 실패: \(error)")
        }
    }
}

// MARK: - Download Errors (Production Ready)
enum DownloadError: LocalizedError, Equatable {
    case invalidURL(String)
    case invalidResponse
    case httpError(Int)
    case fileSizeNotAvailable
    case fileIntegrityCheckFailed(String)
    case insufficientStorage(required: Int64, available: Int64)
    case duplicateDownload(String)
    case networkUnavailable
    case timeoutError
    
    var errorDescription: String? {
        switch self {
        case .invalidURL(let url):
            return "잘못된 URL: \(url)"
        case .invalidResponse:
            return "서버 응답이 유효하지 않습니다"
        case .httpError(let code):
            return "HTTP 오류 (코드: \(code))"
        case .fileSizeNotAvailable:
            return "파일 크기 정보를 가져올 수 없습니다"
        case .fileIntegrityCheckFailed(let fileName):
            return "파일 무결성 검증 실패: \(fileName)"
        case .insufficientStorage(let required, let available):
            return "저장 공간 부족 (필요: \(AppBundleStorageManager.formatBytesStatic(required)), 사용 가능: \(AppBundleStorageManager.formatBytesStatic(available)))"
        case .duplicateDownload(let fileName):
            return "이미 다운로드된 파일: \(fileName)"
        case .networkUnavailable:
            return "네트워크에 연결되지 않았습니다"
        case .timeoutError:
            return "요청 시간이 초과되었습니다"
        }
    }
    
    // Recovery suggestions for production apps
    var recoverySuggestion: String? {
        switch self {
        case .networkUnavailable:
            return "WiFi 연결을 확인하고 다시 시도해주세요."
        case .insufficientStorage:
            return "기기의 저장 공간을 확보한 후 다시 시도해주세요."
        case .httpError(let code) where code >= 500:
            return "서버 문제입니다. 잠시 후 다시 시도해주세요."
        case .httpError(let code) where code == 404:
            return "요청한 파일을 찾을 수 없습니다. 앱을 업데이트해주세요."
        default:
            return "다시 시도하거나 앱을 재시작해주세요."
        }
    }
}

// MARK: - Download Status
enum DownloadFileStatus: Equatable {
    case pending
    case downloading(progress: Double)
    case completed
    case failed(error: String)
    case paused
}

// MARK: - Chunk-Based Download System

struct ChunkInfo: Equatable, Codable {
    let id: String
    let fileUrl: String
    let fileName: String
    let startByte: Int64
    let endByte: Int64
    var isCompleted: Bool = false
    var isPaused: Bool = false
    var downloadedBytes: Int64 = 0
    var data: Data?
    var retryCount: Int = 0
    var lastError: String?
    var startTime: Date?
    var completionTime: Date?
    
    // Codable을 위한 커스텀 구현 - Data는 포함하지 않음
    enum CodingKeys: String, CodingKey {
        case id, fileUrl, fileName, startByte, endByte
        case isCompleted, isPaused, downloadedBytes, retryCount
        case lastError, startTime, completionTime
    }
    
    var size: Int64 {
        return endByte - startByte + 1
    }
    
    var progress: Double {
        guard size > 0 else { return 0.0 }
        return Double(downloadedBytes) / Double(size)
    }
    
    var isInProgress: Bool {
        return downloadedBytes > 0 && !isCompleted
    }
    
    // Equatable 구현
    static func == (lhs: ChunkInfo, rhs: ChunkInfo) -> Bool {
        return lhs.id == rhs.id
    }
}

struct FileChunkInfo: Equatable, Codable {
    let url: String
    let fileName: String
    let totalSize: Int64
    var chunks: [ChunkInfo] = []
    var isCompleted: Bool = false
    var mergedFilePath: String?
    var retryCount: Int = 0
    
    var completedChunks: Int {
        return chunks.filter { $0.isCompleted }.count
    }
    
    var totalChunks: Int {
        return chunks.count
    }
    
    var downloadedBytes: Int64 {
        return chunks.reduce(0) { $0 + $1.downloadedBytes }
    }
    
    var progress: Double {
        guard totalSize > 0 else { return 0.0 }
        return Double(downloadedBytes) / Double(totalSize)
    }
    
    var isAllChunksCompleted: Bool {
        return !chunks.isEmpty && chunks.allSatisfy { $0.isCompleted }
    }
    
    // Equatable 구현
    static func == (lhs: FileChunkInfo, rhs: FileChunkInfo) -> Bool {
        return lhs.url == rhs.url
    }
}

struct DownloadFileInfo: Equatable {
    let url: String
    let fileName: String
    var status: DownloadFileStatus = .pending
    var downloadedBytes: Int64 = 0
    var totalBytes: Int64 = 0
    var resumeData: Data?
    var retryCount: Int = 0
    var actualFileSize: Int64 = 0 // HEAD 요청으로 확인한 실제 파일 크기
    var weight: Double = 0.0 // 전체 다운로드에서 이 파일이 차지하는 가중치
    var startTime: Date?
    var lastUpdateTime: Date?
    
    var progress: Double {
        guard totalBytes > 0 else { return 0.0 }
        return Double(downloadedBytes) / Double(totalBytes)
    }
    
    var isCompleted: Bool {
        return status == .completed
    }
    
    var isFailed: Bool {
        if case .failed = status {
            return true
        }
        return false
    }
    
    // Equatable 구현
    static func == (lhs: DownloadFileInfo, rhs: DownloadFileInfo) -> Bool {
        return lhs.url == rhs.url && lhs.fileName == rhs.fileName
    }
}

// MARK: - Chunk Manager
class ChunkManager {
    static let defaultChunkSize: Int64 = 10 * 1024 * 1024 // 10MB
    static let maxConcurrentChunks = 4
    
    static func createChunks(for fileUrl: String, fileName: String, totalSize: Int64, chunkSize: Int64 = defaultChunkSize) -> [ChunkInfo] {
        var chunks: [ChunkInfo] = []
        var currentPosition: Int64 = 0
        var chunkIndex = 0
        
        while currentPosition < totalSize {
            let endPosition = min(currentPosition + chunkSize - 1, totalSize - 1)
            let chunkId = "\(fileName)_chunk_\(chunkIndex)"
            
            let chunk = ChunkInfo(
                id: chunkId,
                fileUrl: fileUrl,
                fileName: fileName,
                startByte: currentPosition,
                endByte: endPosition
            )
            
            chunks.append(chunk)
            currentPosition = endPosition + 1
            chunkIndex += 1
        }
        
        print("Created \(chunks.count) chunks for \(fileName) (total size: \(AppBundleStorageManager.formatBytes(totalSize)))")
        return chunks
    }
    
    static func getOptimalChunkSize(for fileSize: Int64) -> Int64 {
        switch fileSize {
        case 0..<(50 * 1024 * 1024): // < 50MB
            return 5 * 1024 * 1024 // 5MB chunks
        case (50 * 1024 * 1024)..<(500 * 1024 * 1024): // 50MB - 500MB
            return 10 * 1024 * 1024 // 10MB chunks
        case (500 * 1024 * 1024)..<(2 * 1024 * 1024 * 1024): // 500MB - 2GB
            return 25 * 1024 * 1024 // 25MB chunks
        default: // > 2GB
            return 50 * 1024 * 1024 // 50MB chunks
        }
    }
}

// MARK: - Chunk Downloader
class ChunkDownloader: NSObject, URLSessionDataDelegate, @unchecked Sendable {
    typealias ChunkCompletionHandler = (Result<ChunkInfo, Error>) -> Void
    typealias ChunkProgressHandler = (ChunkInfo, Double) -> Void
    
    private var urlSession: URLSession!
    // 메모리 절약: NSMutableData 제거, 파일 핸들 직접 사용
    private var activeDownloads: [String: (task: URLSessionDataTask, chunk: ChunkInfo, fileHandle: FileHandle?, completion: ChunkCompletionHandler)] = [:]
    private let maxRetryCount = 3
    
    override init() {
        super.init()
        
        let config = URLSessionConfiguration.default
        config.timeoutIntervalForRequest = 60.0
        config.timeoutIntervalForResource = 600.0
        config.httpMaximumConnectionsPerHost = ChunkManager.maxConcurrentChunks
        config.allowsCellularAccess = true  // 셀룰러 허용으로 변경
        config.waitsForConnectivity = false  // 무한 대기 방지
        config.requestCachePolicy = .reloadIgnoringLocalCacheData
        
        self.urlSession = URLSession(configuration: config, delegate: self, delegateQueue: nil)
    }
    
    func downloadChunk(_ chunk: ChunkInfo, 
                      progressHandler: ChunkProgressHandler? = nil,
                      completion: @escaping ChunkCompletionHandler) {
        
        guard let url = URL(string: chunk.fileUrl) else {
            completion(.failure(NSError(domain: "ChunkDownloader", code: -1, userInfo: [NSLocalizedDescriptionKey: "Invalid URL"])))
            return
        }
        
        var request = URLRequest(url: url)
        request.setValue("bytes=\(chunk.startByte)-\(chunk.endByte)", forHTTPHeaderField: "Range")
        request.setValue("application/octet-stream", forHTTPHeaderField: "Accept")
        request.cachePolicy = .reloadIgnoringLocalCacheData
        
        let dataTask = urlSession.dataTask(with: request)
        
        // 임시 파일 생성 (메모리 절약)
        let tempFileName = "\(chunk.id).tmp"
        guard let documentsDir = FileManager.default.urls(for: .documentDirectory, in: .userDomainMask).first else {
            completion(.failure(NSError(domain: "ChunkDownloader", code: -1, userInfo: [NSLocalizedDescriptionKey: "Cannot access documents directory"])))
            return
        }
        let chunksDir = documentsDir.appendingPathComponent("temp_chunks")
        
        do {
            try FileManager.default.createDirectory(at: chunksDir, withIntermediateDirectories: true, attributes: nil)
            let tempFile = chunksDir.appendingPathComponent(tempFileName)
            
            // 빈 파일 생성
            FileManager.default.createFile(atPath: tempFile.path, contents: nil, attributes: nil)
            let fileHandle = try FileHandle(forWritingTo: tempFile)
            
            // Store download info with FileHandle
            activeDownloads[chunk.id] = (
                task: dataTask,
                chunk: chunk,
                fileHandle: fileHandle,
                completion: completion
            )
        } catch {
            completion(.failure(error))
            return
        }
        
        print("🚀 [DOWNLOAD START] Starting chunk download: \(chunk.id) (\(chunk.startByte)-\(chunk.endByte)) for file: \(chunk.fileName)")
        print("🌐 [DOWNLOAD START] URL: \(chunk.fileUrl)")
        print("📋 [DOWNLOAD START] Range: bytes=\(chunk.startByte)-\(chunk.endByte)")
        print("📝 [DOWNLOAD START] Storing in activeDownloads with key: \(chunk.id)")
        dataTask.resume()
        print("▶️ [DOWNLOAD START] Task resumed for chunk: \(chunk.id)")
    }
    
    func cancelChunk(_ chunkId: String) {
        if let downloadInfo = activeDownloads[chunkId] {
            downloadInfo.task.cancel()
            activeDownloads.removeValue(forKey: chunkId)
            print("Cancelled chunk download: \(chunkId)")
        }
    }
    
    func cancelAllDownloads() {
        print("🛑 [CANCEL ALL] Cancelling \(activeDownloads.count) active downloads")
        
        for (chunkId, downloadInfo) in activeDownloads {
            downloadInfo.task.cancel()
            
            // FileHandle 정리
            if let fileHandle = downloadInfo.fileHandle {
                try? fileHandle.close()
            }
            
            print("🛑 [CANCEL ALL] Cancelled chunk download: \(chunkId)")
        }
        
        // activeDownloads는 completion에서 개별적으로 제거됨
        // 여기서 removeAll()을 호출하면 completion에서 chunkId를 찾을 수 없음
        print("🛑 [CANCEL ALL] Waiting for completion handlers to clean up activeDownloads")
    }
    
    // MARK: - URLSessionDataDelegate
    
    func urlSession(_ session: URLSession, dataTask: URLSessionDataTask, didReceive data: Data) {
        guard let chunkId = findChunkId(for: dataTask),
              var downloadInfo = activeDownloads[chunkId] else {
            print("⚠️ Received data for unknown chunk")
            return
        }
        
        // FileHandle에 바로 쓰기 (메모리 절약)
        guard let fileHandle = downloadInfo.fileHandle else {
            print("❌ [STREAMING] No file handle for chunk: \(chunkId)")
            return
        }
        
<<<<<<< HEAD
        do {
            fileHandle.write(data)
            
            // 진행률만 메모리에서 추적
            var updatedChunk = downloadInfo.chunk
            updatedChunk.downloadedBytes += Int64(data.count)
            
            // FileHandle 유지하면서 정보 업데이트
            activeDownloads[chunkId] = (
                task: downloadInfo.task,
                chunk: updatedChunk,
                fileHandle: fileHandle,
                completion: downloadInfo.completion
            )
            
            print("📥 [STREAMING] 데이터 스트리밍: \(chunkId) - \(data.count) bytes, 총: \(updatedChunk.downloadedBytes) bytes")
        } catch {
            print("❌ [STREAMING] Failed to write data: \(error)")
        }
=======
        // Update stored chunk - 스레드 안전성 보장
        activeDownloads[chunkId] = (
            task: downloadInfo.task,
            chunk: updatedChunk,
            data: downloadInfo.data,
            completion: downloadInfo.completion
        )
        
        // 진행률 로그 출력 (데이터가 실제로 수신되는지 확인)
        print("📥 데이터 수신: \(chunkId) - \(data.count) bytes, 총: \(downloadInfo.data.length) bytes")
>>>>>>> 3f31ac43
    }
    
    func urlSession(_ session: URLSession, task: URLSessionTask, didCompleteWithError error: Error?) {
        print("🔄 [COMPLETION] didCompleteWithError called for task: \(task)")
        
        guard let dataTask = task as? URLSessionDataTask else {
            print("❌ [COMPLETION] Task is not URLSessionDataTask")
            return
        }
        
        guard let chunkId = findChunkId(for: dataTask) else {
            print("❌ [COMPLETION] Cannot find chunkId for task")
            return
        }
        
        guard let downloadInfo = activeDownloads[chunkId] else {
            print("❌ [COMPLETION] Cannot find downloadInfo for chunkId: \(chunkId)")
            return
        }
        
        print("✅ [COMPLETION] Found chunk: \(chunkId)")
        
        defer {
            activeDownloads.removeValue(forKey: chunkId)
        }
        
        if let error = error {
            // Cancelled task는 정상적인 일시정지이므로 별도 처리
            if (error as NSError).code == NSURLErrorCancelled {
                print("🔄 [COMPLETION] Chunk download cancelled (paused): \(chunkId)")
                // cancelled는 failure로 처리하지 않고 조용히 정리만 함
                return
            }
            
            print("❌ [COMPLETION] Chunk download failed: \(chunkId) - \(error.localizedDescription)")
            
            var failedChunk = downloadInfo.chunk
            failedChunk.lastError = error.localizedDescription
            failedChunk.retryCount += 1
            
            downloadInfo.completion(.failure(error))
        } else {
            // FileHandle 닫기 및 파일 정보만 전달 (메모리 절약)
            if let fileHandle = downloadInfo.fileHandle {
                try? fileHandle.close()
            }
            
            let tempFileName = "\(chunkId).tmp"
            guard let documentsDir = FileManager.default.urls(for: .documentDirectory, in: .userDomainMask).first else {
                print("❌ [COMPLETION] Cannot access documents directory")
                downloadInfo.completion(.failure(NSError(domain: "ChunkDownloader", code: -1, userInfo: [NSLocalizedDescriptionKey: "Cannot access documents directory"])))
                return
            }
            let chunksDir = documentsDir.appendingPathComponent("temp_chunks")
            let tempFile = chunksDir.appendingPathComponent(tempFileName)
            
            // 파일 크기만 확인 (메모리에 로드하지 않음)
            do {
                let fileSize = try FileManager.default.attributesOfItem(atPath: tempFile.path)[.size] as? Int64 ?? 0
                print("Chunk download completed: \(chunkId) - \(fileSize) bytes")
                
                var completedChunk = downloadInfo.chunk
                completedChunk.isCompleted = true
                completedChunk.downloadedBytes = fileSize
                completedChunk.data = nil // 메모리 절약: 데이터는 저장하지 않음
                completedChunk.completionTime = Date()
                
                print("✅ [CHUNK COMPLETE] Chunk \(chunkId) completed with \(fileSize) bytes (saved to disk)")
                
                downloadInfo.completion(.success(completedChunk))
            } catch {
                print("❌ [COMPLETION] Failed to get file info: \(error)")
                downloadInfo.completion(.failure(error))
            }
        }
    }
    
    private func findChunkId(for task: URLSessionDataTask) -> String? {
        for (chunkId, downloadInfo) in activeDownloads {
            if downloadInfo.task == task {
                return chunkId
            }
        }
        return nil
    }
}

// MARK: - Parallel Chunk Download Manager
@MainActor
class ParallelChunkDownloadManager: ObservableObject {
    @Published var fileChunks: [FileChunkInfo] = []
    @Published var overallProgress: Double = 0.0
    @Published var downloadSpeed: Double = 0.0
    @Published var estimatedTimeRemaining: TimeInterval = 0
    @Published var isDownloading: Bool = false
    @Published var errorMessage: String?

    private let chunkDownloader = ChunkDownloader()
    private var downloadStartTime: Date?
    private var totalBytesDownloaded: Int64 = 0
    private var lastProgressUpdate: Date = Date()
    private var progressUpdateInterval: TimeInterval = 0.1
    private let maxConcurrentChunks = ChunkManager.maxConcurrentChunks
    private var activeChunkCount = 0
    private let downloadQueue = DispatchQueue(label: "chunk.download.queue", qos: .userInitiated)

    init() {
        // The temp directory logic is removed as ChunkDownloader manages its own temp files,
        // and the merge logic now reads from that location directly.
    }

    deinit {
        // The temp directory cleanup is removed as individual chunk files are deleted after merging.
        // Any remaining files can be cleaned up on app start by ModelDownloadManager's cleanupOrphanedTempFiles.
        print("ParallelChunkDownloadManager deinitialized.")
    }

    func startDownload(files: [(url: String, fileName: String, totalSize: Int64)], to destinationDirectory: URL) async {
        isDownloading = true
        errorMessage = nil
        downloadStartTime = Date()
        totalBytesDownloaded = 0

        // Create file chunk info for each file
        fileChunks = files.map { fileInfo in
            let chunkSize = ChunkManager.getOptimalChunkSize(for: fileInfo.totalSize)
            let chunks = ChunkManager.createChunks(
                for: fileInfo.url,
                fileName: fileInfo.fileName,
                totalSize: fileInfo.totalSize,
                chunkSize: chunkSize
            )

            return FileChunkInfo(
                url: fileInfo.url,
                fileName: fileInfo.fileName,
                totalSize: fileInfo.totalSize,
                chunks: chunks
            )
        }

        print("🚀 Starting parallel chunk download for \(files.count) files")

        for (index, fileInfo) in files.enumerated() {
            print("📄 File \(index + 1): \(fileInfo.fileName) (\(AppBundleStorageManager.formatBytes(fileInfo.totalSize)))")
        }

        print("📦 Total file chunks created: \(fileChunks.count)")
        for (index, fileChunk) in fileChunks.enumerated() {
            print("  - File \(index + 1): \(fileChunk.fileName) -> \(fileChunk.chunks.count) chunks")
        }

        // Start downloading chunks for all files in parallel
        await withTaskGroup(of: Void.self) { group in
            for fileIndex in fileChunks.indices {
                group.addTask {
                    await self.downloadFileChunks(fileIndex: fileIndex, destinationDirectory: destinationDirectory)
                }
            }
        }

        isDownloading = false
        print("All files download completed")
    }

    private func downloadFileChunks(fileIndex: Int, destinationDirectory: URL) async {
        guard fileIndex < fileChunks.count else {
            print("⚠️ Invalid file index: \(fileIndex) >= \(fileChunks.count)")
            return
        }

        let fileChunk = fileChunks[fileIndex]
        guard !fileChunk.chunks.isEmpty else {
            print("⚠️ No chunks available for file: \(fileChunk.fileName)")
            return
        }

        print("🚀 Starting chunk download for file: \(fileChunk.fileName) (\(fileChunk.chunks.count) chunks)")
<<<<<<< HEAD

=======
        
>>>>>>> 3f31ac43
        // Download chunks with concurrency control - 수정된 버전
        await withTaskGroup(of: Void.self) { group in
            let maxConcurrency = min(maxConcurrentChunks, fileChunk.chunks.count)
            var submittedTasks = 0
<<<<<<< HEAD

=======
            
>>>>>>> 3f31ac43
            for chunkIndex in fileChunk.chunks.indices {
                group.addTask { [weak self] in
                    guard let self = self else { return }
                    await self.downloadSingleChunk(fileIndex: fileIndex, chunkIndex: chunkIndex)
                }
                submittedTasks += 1
<<<<<<< HEAD

=======
                
>>>>>>> 3f31ac43
                // 동시 실행 수 제한 - 올바른 방법
                if submittedTasks >= maxConcurrency {
                    await group.next() // 하나 완료될 때까지 기다림
                    submittedTasks -= 1
                }
            }
        }

        // Merge chunks once all are completed
        await mergeChunks(fileIndex: fileIndex, destinationDirectory: destinationDirectory)
    }

    private func downloadSingleChunk(fileIndex: Int, chunkIndex: Int) async {
        guard fileIndex < fileChunks.count,
              chunkIndex < fileChunks[fileIndex].chunks.count else {
            print("Invalid chunk indices: fileIndex=\(fileIndex), chunkIndex=\(chunkIndex)")
            return
        }

        let chunk = fileChunks[fileIndex].chunks[chunkIndex]

        await withCheckedContinuation { continuation in
            chunkDownloader.downloadChunk(chunk) { [weak self] result in
                Task { @MainActor in
                    guard let self = self else {
                        continuation.resume()
                        return
                    }

                    switch result {
                    case .success(let completedChunk):
                        print("📦 [CHUNK RECEIVED] Processing completed chunk: \(completedChunk.id)")

                        // Update chunk in the array - 배열 바운드 체크
                        guard fileIndex < self.fileChunks.count && chunkIndex < self.fileChunks[fileIndex].chunks.count else {
                            print("❌ Invalid chunk indices during update: fileIndex=\(fileIndex), chunkIndex=\(chunkIndex)")
                            continuation.resume()
                            return
                        }
                        self.fileChunks[fileIndex].chunks[chunkIndex] = completedChunk

                        // The chunk data is already saved to a temporary file by the ChunkDownloader.
                        // We just need to update the state here. The merge function will pick it up from the correct location.

                        self.updateProgress()
                        print("Chunk completed: \(completedChunk.id)")

                    case .failure(let error):
                        print("Chunk download failed: \(chunk.id) - \(error.localizedDescription)")

                        // Retry logic
                        var failedChunk = chunk
                        failedChunk.retryCount += 1
                        failedChunk.lastError = error.localizedDescription

                        if failedChunk.retryCount < 3 {
                            print("Retrying chunk: \(chunk.id) (attempt \(failedChunk.retryCount + 1))")
                            self.fileChunks[fileIndex].chunks[chunkIndex] = failedChunk

                            // Retry after delay
                            DispatchQueue.main.asyncAfter(deadline: .now() + Double(failedChunk.retryCount)) {
                                Task {
                                    await self.downloadSingleChunk(fileIndex: fileIndex, chunkIndex: chunkIndex)
                                }
                            }
                        } else {
                            self.errorMessage = "Chunk download failed after retries: \(chunk.id)"
                        }
                    }

                    continuation.resume()
                }
            }
        }
    }

    private func mergeChunks(fileIndex: Int, destinationDirectory: URL) async {
        guard fileIndex < fileChunks.count else { return }

        let fileChunk = fileChunks[fileIndex]

        // Check if all chunks are completed
        guard fileChunk.isAllChunksCompleted else {
            print("Not all chunks completed for file: \(fileChunk.fileName)")
            return
        }

        print("Merging chunks for file: \(fileChunk.fileName)")

        let destinationFile = destinationDirectory.appendingPathComponent(fileChunk.fileName)

        // Define the correct chunks directory used by ChunkDownloader
        guard let documentsDir = FileManager.default.urls(for: .documentDirectory, in: .userDomainMask).first else {
            errorMessage = "Cannot access documents directory"
            return
        }
        let chunksDir = documentsDir.appendingPathComponent("temp_chunks")

        do {
            // Create destination directory if needed
            try FileManager.default.createDirectory(at: destinationDirectory, withIntermediateDirectories: true, attributes: nil)

            // Remove existing file if present
            if FileManager.default.fileExists(atPath: destinationFile.path) {
                try FileManager.default.removeItem(at: destinationFile)
            }

            // Create empty destination file
            FileManager.default.createFile(atPath: destinationFile.path, contents: nil, attributes: nil)

            let fileHandle = try FileHandle(forWritingTo: destinationFile)
            defer {
                do {
                    try fileHandle.close()
                } catch {
                    print("Warning: Failed to close file handle: \(error)")
                }
            }

            // Write chunks in order
            for (chunkIndex, chunk) in fileChunk.chunks.enumerated() {
                let chunkFileName = "\(chunk.id).tmp"
                let chunkFile = chunksDir.appendingPathComponent(chunkFileName)

                if FileManager.default.fileExists(atPath: chunkFile.path) {
                    // 스트리밍 복사: 메모리에 전체 로드하지 않고 버퍼 단위로 처리
                    let sourceHandle = try FileHandle(forReadingFrom: chunkFile)
                    defer { try? sourceHandle.close() }

                    let bufferSize = 1024 * 1024 // 1MB 버퍼
                    var totalCopied: Int64 = 0

                    while true {
                        let dataChunk = sourceHandle.readData(ofLength: bufferSize)
                        if dataChunk.isEmpty { break }

                        fileHandle.write(dataChunk)
                        totalCopied += Int64(dataChunk.count)
                    }

                    print("📦 [MERGE] Streamed chunk \(chunkIndex): \(totalCopied) bytes from \(chunkFile.path)")

                    // Clean up chunk file
                    try FileManager.default.removeItem(at: chunkFile)
                } else {
                    print("Warning: Chunk file not found: \(chunkFile.path)")
                }
            }

            // Mark file as completed
            fileChunks[fileIndex].isCompleted = true
            fileChunks[fileIndex].mergedFilePath = destinationFile.path

            print("File merge completed: \(fileChunk.fileName)")

        } catch {
            print("Failed to merge chunks for \(fileChunk.fileName): \(error)")
            errorMessage = "Failed to merge file: \(fileChunk.fileName)"
        }
    }

    private func updateProgress() {
        let now = Date()
        guard now.timeIntervalSince(lastProgressUpdate) >= progressUpdateInterval else { return }
        lastProgressUpdate = now

        // 동시성 안전성을 위한 스냅샷 사용
        let fileChunksSnapshot = fileChunks
        guard !fileChunksSnapshot.isEmpty else {
            overallProgress = 0.0
            return
        }

        let totalBytes = fileChunksSnapshot.reduce(Int64(0)) { result, chunk in
            let newTotal = result + chunk.totalSize
            return newTotal >= result ? newTotal : result // 오버플로우 방지
        }

        let downloadedBytes = fileChunksSnapshot.reduce(Int64(0)) { result, chunk in
            let newTotal = result + chunk.downloadedBytes
            return newTotal >= result ? newTotal : result // 오버플로우 방지
        }

        let newProgress = totalBytes > 0 ? min(1.0, Double(downloadedBytes) / Double(totalBytes)) : 0.0
        if abs(newProgress - overallProgress) > 0.01 || newProgress == 1.0 {
            print("📈 [PROGRESS] Updated: \(String(format: "%.2f", newProgress * 100))% (\(downloadedBytes)/\(totalBytes) bytes)")
        }
        overallProgress = newProgress

        // Calculate download speed - 안전성 개선
        if let startTime = downloadStartTime {
            let elapsed = now.timeIntervalSince(startTime)
            if elapsed > 0.1 { // 최소 시간 제한
                let bytesDelta = max(0, downloadedBytes - totalBytesDownloaded)
                let bytesPerSecond = Double(bytesDelta) / elapsed
                downloadSpeed = max(0, bytesPerSecond) // 음수 방지

                // Estimate remaining time
                let remainingBytes = max(0, totalBytes - downloadedBytes)
                if bytesPerSecond > 0 && remainingBytes > 0 {
                    let estimatedTime = Double(remainingBytes) / bytesPerSecond
                    // 비현실적인 예상 시간 제한 (24시간)
                    estimatedTimeRemaining = min(estimatedTime, 24 * 3600)
                } else {
                    estimatedTimeRemaining = 0
                }
            }
        }

        totalBytesDownloaded = max(totalBytesDownloaded, downloadedBytes) // 역행 방지
    }

    func cancelDownload() {
        isDownloading = false
        chunkDownloader.cancelAllDownloads()

        // Clean up temp files - 안전하게 정리
        do {
            guard let documentsDir = FileManager.default.urls(for: .documentDirectory, in: .userDomainMask).first else { return }
            let chunksDir = documentsDir.appendingPathComponent("temp_chunks")
            if FileManager.default.fileExists(atPath: chunksDir.path) {
                let tempContents = try FileManager.default.contentsOfDirectory(atPath: chunksDir.path)
                print("🗑️ Cleaning up \(tempContents.count) temporary files")

                // 각 파일을 개별적으로 삭제
                for fileName in tempContents {
                    let filePath = chunksDir.appendingPathComponent(fileName)
                    try FileManager.default.removeItem(at: filePath)
                }

                // 빈 디렉토리 삭제
                try FileManager.default.removeItem(at: chunksDir)
                print("✅ Temporary directory cleaned up: \(chunksDir.path)")
            }
        } catch {
            print("⚠️ Failed to clean up temp directory: \(error.localizedDescription)")
            // 임시 파일 정리 실패는 심각한 문제가 아님
        }

        print("✅ Download cancellation completed")
    }
    
    func resumePausedChunks() {
        print("🔄 [RESUME] Resuming paused downloads...")
        
        // 일시정지된 청크들을 다시 다운로드 대기 상태로 변경
        for fileIndex in fileChunks.indices {
            for chunkIndex in fileChunks[fileIndex].chunks.indices {
                if fileChunks[fileIndex].chunks[chunkIndex].isPaused {
                    fileChunks[fileIndex].chunks[chunkIndex].isPaused = false
                    // isInProgress는 실제 다운로드가 시작될 때 true로 설정됨
                }
            }
        }
        
        print("✅ [RESUME] Paused chunks have been reset for resuming")
    }
    
    
    
    private func saveDownloadState() {
        // Save the current download state including chunk information
        // This allows resuming the download later
        // You can implement this based on your app's requirements
    }
}

// MARK: - Chunk File Integrity System
class ChunkFileIntegrityVerifier {
    struct VerificationResult {
        let isValid: Bool
        let expectedSize: Int64
        let actualSize: Int64
        let errorMessage: String?
    }
    
    static func verifyMergedFile(at filePath: URL, expectedSize: Int64) -> VerificationResult {
        guard FileManager.default.fileExists(atPath: filePath.path) else {
            return VerificationResult(
                isValid: false,
                expectedSize: expectedSize,
                actualSize: 0,
                errorMessage: "File does not exist"
            )
        }
        
        do {
            let attributes = try FileManager.default.attributesOfItem(atPath: filePath.path)
            let actualSize = attributes[.size] as? Int64 ?? 0
            
            let isValid = actualSize == expectedSize
            
            return VerificationResult(
                isValid: isValid,
                expectedSize: expectedSize,
                actualSize: actualSize,
                errorMessage: isValid ? nil : "Size mismatch: expected \(expectedSize), got \(actualSize)"
            )
        } catch {
            return VerificationResult(
                isValid: false,
                expectedSize: expectedSize,
                actualSize: 0,
                errorMessage: "Failed to read file attributes: \(error.localizedDescription)"
            )
        }
    }
    
    static func verifyChunkData(_ chunk: ChunkInfo) -> Bool {
        guard let data = chunk.data else { return false }
        return Int64(data.count) == chunk.size
    }
    
    static func calculateChecksum(for filePath: URL) -> String? {
        guard let data = try? Data(contentsOf: filePath) else { return nil }
        return SHA256.hash(data: data).compactMap { String(format: "%02x", $0) }.joined()
    }
}

// MARK: - Chunk State Persistence
class ChunkStatePersistence {
    private static let stateFileName = "chunk_download_state.json"
    
    private static var stateFileURL: URL? {
        guard let documentsDir = FileManager.default.urls(for: .documentDirectory, in: .userDomainMask).first else {
            return nil
        }
        return documentsDir.appendingPathComponent(stateFileName)
    }
    
    struct ChunkDownloadState: Codable {
        let modelTier: String
        let files: [FileChunkInfo]
        let totalSize: Int64
        let downloadedSize: Int64
        let lastUpdateTime: Date
        let isCompleted: Bool
    }
    
    static func saveState(_ state: ChunkDownloadState) {
        guard let stateURL = stateFileURL else {
            print("Cannot save chunk state: no state file URL")
            return
        }
        
        do {
            let data = try JSONEncoder().encode(state)
            try data.write(to: stateURL)
            print("Chunk download state saved successfully")
        } catch {
            print("Failed to save chunk download state: \(error)")
        }
    }
    
    static func loadState() -> ChunkDownloadState? {
        guard let stateURL = stateFileURL,
              FileManager.default.fileExists(atPath: stateURL.path) else {
            print("No chunk download state file found")
            return nil
        }
        
        do {
            let data = try Data(contentsOf: stateURL)
            let state = try JSONDecoder().decode(ChunkDownloadState.self, from: data)
            print("Chunk download state loaded successfully")
            return state
        } catch {
            print("Failed to load chunk download state: \(error)")
            return nil
        }
    }
    
    static func clearState() {
        guard let stateURL = stateFileURL else { return }
        
        try? FileManager.default.removeItem(at: stateURL)
        print("Chunk download state cleared")
    }
}

// MARK: - Network Resilience and Retry Logic
class NetworkResilienceManager: @unchecked Sendable {
    static let shared = NetworkResilienceManager()
    
    private init() {}
    
    func shouldRetryChunk(_ chunk: ChunkInfo, error: Error) -> Bool {
        // Don't retry if already exceeded max retries
        guard chunk.retryCount < 3 else { return false }
        
        // Check if error is retryable
        if let urlError = error as? URLError {
            switch urlError.code {
            case .timedOut, .networkConnectionLost, .notConnectedToInternet:
                return true
            case .badServerResponse, .cannotConnectToHost:
                return true
            default:
                return false
            }
        }
        
        return true
    }
    
    func getRetryDelay(for retryCount: Int) -> TimeInterval {
        // Exponential backoff: 1s, 2s, 4s
        return pow(2.0, Double(retryCount))
    }
    
    func adaptChunkSize(basedOnNetworkCondition currentChunkSize: Int64, downloadSpeed: Double) -> Int64 {
        // Adapt chunk size based on network performance
        switch downloadSpeed {
        case 0..<(100 * 1024): // < 100 KB/s
            return max(1 * 1024 * 1024, currentChunkSize / 2) // Smaller chunks for slow connections
        case (100 * 1024)..<(1024 * 1024): // 100KB/s - 1MB/s
            return min(10 * 1024 * 1024, currentChunkSize)
        case (1024 * 1024)..<(10 * 1024 * 1024): // 1MB/s - 10MB/s
            return min(25 * 1024 * 1024, currentChunkSize * 2)
        default: // > 10MB/s
            return min(50 * 1024 * 1024, currentChunkSize * 2) // Larger chunks for fast connections
        }
    }
}

// MARK: - Chunk-Based Download Manager (Production Ready)
@MainActor
class ModelDownloadManager: ObservableObject {
    // MARK: - Published Properties
    @Published var isDownloading = false
    @Published var downloadProgress: Double = 0.0
    @Published var selectedTier: ModelTier?
    @Published var errorMessage: String?
    @Published var isModelDownloaded = false
    @Published var canResume = false
    @Published var currentFileName = ""
    @Published var downloadSpeed: Double = 0.0
    @Published var estimatedTimeRemaining: TimeInterval = 0
    @Published var showCellularAlert = false
    @Published var networkStatusMessage = ""
    @Published var downloadFiles: [DownloadFileInfo] = []
    @Published var totalDownloadSize: Int64 = 0
    @Published var completedDownloadSize: Int64 = 0
    
    // MARK: - Chunk-based Properties
    @Published var activeChunks: [ChunkInfo] = []
    @Published var completedChunksCount: Int = 0
    @Published var totalChunksCount: Int = 0
    
    // MARK: - Computed Properties for UI (스레드 안전성 보장)
    var downloadedBytes: Int64 {
        return completedDownloadSize
    }
    
    var totalBytes: Int64 {
        return totalDownloadSize
    }
    
    // MARK: - Private Properties
    private let chunkDownloadManager = ParallelChunkDownloadManager()
    private var modelDirectory: URL?
    var currentFileIndex = 0 // ContentView에서 접근하도록 internal로 변경
    private var downloadStartTime: Date?
    @Published var isNetworkConnected = false
    @Published var isWiFiConnected = false
    @Published var isCellularConnected = false
    private let networkMonitor = NWPathMonitor()
    private let networkQueue = DispatchQueue(label: "NetworkMonitor")
    private var userApprovedCellular = false
    
    // 청크 기반 다운로드 시스템
    private var filesToDownload: [(url: String, fileName: String)] = []
    private var actualFileSizes: [String: Int64] = [:] // URL -> 실제 파일 크기
    private var chunkDownloadState: ChunkStatePersistence.ChunkDownloadState?
    private var cancellables = Set<AnyCancellable>()
    
    init() {
        setupNetworkMonitoring()
        loadPreviousChunkDownloadState()
        checkExistingModels()
        setupChunkManagerObservers()
    }
    
    deinit {
        // 메모리 해제 시 리소스 정리
        networkMonitor.cancel()
        let manager = self.chunkDownloadManager
        Task { @MainActor in
            manager.cancelDownload()
        }
        print("ModelDownloadManager deinit - 메모리 해제 완료")
    }
    
    // MARK: - Setup Methods
    private func setupNetworkMonitoring() {
        print("🔧 [ModelDownloadManager] setupNetworkMonitoring 시작")
        
        networkMonitor.pathUpdateHandler = { [weak self] path in
            DispatchQueue.main.async {
                guard let self = self else { return }
                
                self.isNetworkConnected = path.status == .satisfied
                self.isWiFiConnected = path.usesInterfaceType(.wifi)
                self.isCellularConnected = path.usesInterfaceType(.cellular)
                
                print("🔄 [ModelDownloadManager] 네트워크 상태 변화 감지:")
                print("  - isConnected: \(self.isNetworkConnected)")
                print("  - isWiFi: \(self.isWiFiConnected)")
                print("  - isCellular: \(self.isCellularConnected)")
                
                if self.isNetworkConnected {
                    if self.isWiFiConnected {
                        self.networkStatusMessage = "WiFi 연결됨"
                    } else if self.isCellularConnected {
                        self.networkStatusMessage = path.isExpensive ? "셀룰러 연결됨 (제한된 데이터)" : "셀룰러 연결됨"
                    } else {
                        self.networkStatusMessage = "인터넷 연결됨"
                    }
                } else {
                    self.networkStatusMessage = "인터넷 연결 없음"
                }
                
                print("📱 [ModelDownloadManager] UI 상태 메시지 업데이트: \(self.networkStatusMessage)")
            }
        }
        
        networkMonitor.start(queue: networkQueue)
    }
    
<<<<<<< HEAD
    private func cleanupOrphanedTempFiles() {
        guard let documentsDir = FileManager.default.urls(for: .documentDirectory, in: .userDomainMask).first else {
            return
        }
        let chunksDir = documentsDir.appendingPathComponent("temp_chunks")
        
        do {
            if FileManager.default.fileExists(atPath: chunksDir.path) {
                let tempFiles = try FileManager.default.contentsOfDirectory(at: chunksDir, includingPropertiesForKeys: nil)
                if !tempFiles.isEmpty {
                    print("🗑️ [CLEANUP] Found \(tempFiles.count) orphaned temp files, cleaning up...")
                    try FileManager.default.removeItem(at: chunksDir)
                    print("✅ [CLEANUP] Orphaned temp files cleaned up")
                }
            }
        } catch {
            print("⚠️ [CLEANUP] Failed to clean orphaned temp files: \(error)")
        }
    }
    
=======
>>>>>>> 3f31ac43
    private func checkNetworkConnectivity() async -> Bool {
        return await withCheckedContinuation { continuation in
            var request = URLRequest(url: URL(string: "https://www.apple.com/library/test/success.html")!)
            request.timeoutInterval = 5

            let task = URLSession.shared.dataTask(with: request) { _, response, error in
                if let error = error as? URLError, error.code == .notConnectedToInternet {
                    continuation.resume(returning: false)
                    return
                }
                
                if let httpResponse = response as? HTTPURLResponse, httpResponse.statusCode == 200 {
                    continuation.resume(returning: true)
                } else {
                    continuation.resume(returning: false)
                }
            }
            task.resume()
        }
    }
    
    private func loadPreviousChunkDownloadState() {
        chunkDownloadState = ChunkStatePersistence.loadState()
        guard let state = chunkDownloadState else {
            print("이전 청크 다운로드 상태 없음")
            // 앱 재시작 시 남은 임시 파일 정리
            cleanupOrphanedTempFiles()
            return
        }
            print("이전 청크 다운로드 상태 로드: \(state.modelTier), 진행률: \(state.downloadedSize)/\(state.totalSize)")
            print("🔄 [RECOVERY] 앱 재시작 후 다운로드 상태 복구")
            
        // 상태 복원 - nil 안전성 보장
        guard let tier = ModelTier.allCases.first(where: { $0.rawValue == state.modelTier }) else {
            print("알 수 없는 모델 tier: \(state.modelTier)")
            ChunkStatePersistence.clearState() // 잘못된 상태 파일 제거
            return
        }
        
        selectedTier = tier
        totalDownloadSize = max(0, state.totalSize) // 음수 방지
        completedDownloadSize = max(0, min(state.downloadedSize, state.totalSize)) // 범위 검증
                
                if state.isCompleted {
                    isModelDownloaded = true
                    downloadProgress = 1.0
                } else {
                    // 부분 다운로드 상태 표시
                    downloadProgress = Double(state.downloadedSize) / Double(state.totalSize)
                    canResume = true
                    
                    // 청크 상태 복원
                    totalChunksCount = state.files.reduce(0) { $0 + $1.chunks.count }
                    completedChunksCount = state.files.reduce(0) { $0 + $1.completedChunks }
                }
    }
    
    private func setupChunkManagerObservers() {
        chunkDownloadManager.$overallProgress
            .receive(on: DispatchQueue.main)
            .sink { [weak self] progress in
                print("📊 [UI UPDATE] Progress updated: \(String(format: "%.2f", progress * 100))%")
                self?.downloadProgress = progress
            }
            .store(in: &cancellables)

        chunkDownloadManager.$isDownloading
            .receive(on: DispatchQueue.main)
            .sink { [weak self] isDownloading in
                self?.isDownloading = isDownloading
            }
            .store(in: &cancellables)

        chunkDownloadManager.$downloadSpeed
            .receive(on: DispatchQueue.main)
            .sink { [weak self] speed in
                self?.downloadSpeed = speed
            }
            .store(in: &cancellables)

        chunkDownloadManager.$estimatedTimeRemaining
            .receive(on: DispatchQueue.main)
            .sink { [weak self] time in
                self?.estimatedTimeRemaining = time
            }
            .store(in: &cancellables)

        chunkDownloadManager.$errorMessage
            .receive(on: DispatchQueue.main)
            .sink { [weak self] error in
                self?.errorMessage = error
            }
            .store(in: &cancellables)

        chunkDownloadManager.$fileChunks
            .receive(on: DispatchQueue.main)
            .map { $0.flatMap { $0.chunks.filter { $0.isInProgress } } }
            .sink { [weak self] activeChunks in
                self?.activeChunks = activeChunks
            }
            .store(in: &cancellables)

        chunkDownloadManager.$fileChunks
            .receive(on: DispatchQueue.main)
            .map { $0.reduce(0) { $0 + $1.completedChunks } }
            .sink { [weak self] count in
                self?.completedChunksCount = count
            }
            .store(in: &cancellables)

        chunkDownloadManager.$fileChunks
            .receive(on: DispatchQueue.main)
            .map { $0.reduce(0) { $0 + $1.totalChunks } }
            .sink { [weak self] count in
                self?.totalChunksCount = count
            }
            .store(in: &cancellables)

        chunkDownloadManager.$fileChunks
            .receive(on: DispatchQueue.main)
            .map { $0.reduce(0) { $0 + $1.downloadedBytes } }
            .sink { [weak self] bytes in
                self?.completedDownloadSize = bytes
            }
            .store(in: &cancellables)
    }
    
    private func checkExistingModels() {
        guard let modelsPath = AppBundleStorageManager.getModelsDirectory() else { 
            print("Cannot access app models directory")
            return 
        }
        
        // 기존 청크 다운로드 상태가 있고 완료되어 있다면 먼저 확인
        if let state = chunkDownloadState, state.isCompleted,
           let tier = ModelTier.allCases.first(where: { $0.rawValue == state.modelTier }) {
            
            let modelPath = modelsPath.appendingPathComponent(tier.folderName)
            let expectedFiles = ["model.safetensors", "config.json", "tokenizer.json"]
            
            // 파일 무결성 검증
            let requiredFiles = ["model.safetensors", "config.json", "tokenizer.json"]
            var allValid = true
            for fileName in requiredFiles { // 변경된 부분
                let filePath = modelPath.appendingPathComponent(fileName)
                // ... (기존 로직)
                if let fileInfo = state.files.first(where: { $0.fileName == fileName }) { // 변경된 부분
                    let verificationResult = ChunkFileIntegrityVerifier.verifyMergedFile(
                        at: filePath, 
                        expectedSize: fileInfo.totalSize // fileInfo.totalSize 사용
                    )
                    if !verificationResult.isValid {
                        allValid = false
                        print("파일 검증 실패: \(fileName) - \(verificationResult.errorMessage ?? "Unknown error")")
                        break
                    }
                } else {
                    allValid = false
                    break
                }
            }
            
            if allValid {
                self.isModelDownloaded = true
                self.selectedTier = tier
                self.downloadProgress = 1.0
                print("검증된 기존 모델 발견: \(tier.rawValue) at \(modelPath.path)")
                return
            } else {
                print("기존 모델 파일 손상 감지, 재다운로드 필요")
                ChunkStatePersistence.clearState()
                chunkDownloadState = nil
            }
        }
        
        // 수동으로 모든 티어 확인 (백업)
        for tier in ModelTier.allCases {
            let modelPath = modelsPath.appendingPathComponent(tier.folderName)
            let requiredFiles = ["model.safetensors", "config.json", "tokenizer.json"]
            let allFilesExist = requiredFiles.allSatisfy { fileName in
                let filePath = modelPath.appendingPathComponent(fileName)
                return FileManager.default.fileExists(atPath: filePath.path)
            }
            
            if allFilesExist {
                self.isModelDownloaded = true
                self.selectedTier = tier
                self.downloadProgress = 1.0
                print("수동 검증으로 기존 모델 발견: \(tier.rawValue)")
                break
            }
        }
    }
    
    // MARK: - Chunk-Based Download Method (Production Ready)
<<<<<<< HEAD
    @MainActor
    func downloadModel(tier: ModelTier) async {
=======
    func downloadModel(tier: ModelTier) async {
        assert(Thread.isMainThread, "downloadModel must be called on main thread")
>>>>>>> 3f31ac43
        print("🚀 [CHUNK SYSTEM] 청크 기반 다운로드 시작: \(tier.rawValue)")

        let isConnected = await checkNetworkConnectivity()
        guard isConnected else {
            errorMessage = DownloadError.networkUnavailable.localizedDescription
            return
        }

        cancelDownload()
        resetDownloadState()

        selectedTier = tier
        errorMessage = nil
        canResume = false
        currentFileIndex = 0
        downloadStartTime = Date()
        currentFileName = "파일 목록 가져오는 중..."

        guard let modelsPath = AppBundleStorageManager.getModelsDirectory() else {
            errorMessage = "앱 모델 디렉토리에 접근할 수 없습니다"
            return
        }
        modelDirectory = modelsPath.appendingPathComponent(tier.folderName)

        guard let modelDir = modelDirectory else {
            errorMessage = "모델 디렉토리 경로를 설정할 수 없습니다"
            return
        }

        Task {
            do {
                let allFiles = try await HuggingFaceAPIClient.fetchFileList(for: tier.repoId)
                
                let requiredEndings = ["config.json", "tokenizer.json", ".safetensors"]
                let filesToDownload = allFiles.filter { fileName in
                    requiredEndings.contains { fileName.hasSuffix($0) }
                }.map { (url: "https://huggingface.co/\(tier.repoId)/resolve/main/\($0)", fileName: $0) }

                guard !filesToDownload.isEmpty else {
                    throw DownloadError.fileSizeNotAvailable
                }

                await startChunkBasedDownload(tier: tier, modelDir: modelDir, filesToDownload: filesToDownload)
            } catch {
                errorMessage = "파일 목록을 가져오는 데 실패했습니다: \(error.localizedDescription)"
            }
        }
    }
    
    // MARK: - Chunk-Based Download Implementation
    private func startChunkBasedDownload(tier: ModelTier, modelDir: URL, filesToDownload: [(url: String, fileName: String)]) async {
        print("🔥 [CHUNK] startChunkBasedDownload 시작")
        do {
            // 1. 실제 파일 크기 확인 (HEAD 요청) - 에러 핸들링 개선
            print("📏 [CHUNK] 파일 크기 확인 시작")
            await MainActor.run { currentFileName = "파일 크기 확인 중..." }
            
            let urls = filesToDownload.map { $0.url }
            guard !urls.isEmpty else {
                print("❌ [CHUNK] 빈 URL 목록")
                throw DownloadError.invalidURL("빈 URL 목록")
            }
            
            print("🌐 [CHUNK] FileSizeChecker.getFileSizesBatch 호출 - URLs: \(urls.count)개")
            actualFileSizes = try await FileSizeChecker.getFileSizesBatch(urls: urls)
            print("✅ [CHUNK] 파일 크기 확인 완료: \(actualFileSizes.count)개")
            
            // 파일 크기 유효성 검증
            print("🔍 [CHUNK] 파일 크기 유효성 검증 시작")
            for (url, size) in actualFileSizes {
                print("📊 [CHUNK] 검증 중: \(url) -> \(size) bytes")
                guard size > 0 else {
                    print("❌ [CHUNK] 파일 크기 0 또는 음수: \(url)")
                    throw DownloadError.fileSizeNotAvailable
                }
            }
            print("✅ [CHUNK] 모든 파일 크기 유효성 검증 완료")
            
            print("📋 [CHUNK] 실제 파일 크기 확인 완료:")
            for (url, size) in actualFileSizes {
                let fileName = URL(string: url)?.lastPathComponent ?? "unknown"
                print("  - \(fileName): \(AppBundleStorageManager.formatBytes(size))")
            }
            
            // 2. 전체 다운로드 크기 계산 - 오버플로우 방지
            let calculatedTotalSize = actualFileSizes.values.reduce(Int64(0)) { result, size in
                let newTotal = result + size
                guard newTotal >= result else { // 오버플로우 방지
                    return result
                }
                return newTotal
            }
            
            guard calculatedTotalSize > 0 else {
                throw DownloadError.fileSizeNotAvailable
            }
            
            totalDownloadSize = calculatedTotalSize
            await MainActor.run {
                self.totalDownloadSize = totalDownloadSize
                print("전체 다운로드 크기: \(AppBundleStorageManager.formatBytes(totalDownloadSize))")
            }
            
            // 3. 저장 공간 확인
            guard AppBundleStorageManager.hasEnoughSpace(requiredBytes: totalDownloadSize) else {
                let available = AppBundleStorageManager.getAvailableSpace() ?? 0
                throw DownloadError.insufficientStorage(required: totalDownloadSize, available: available)
            }
            
            // 4. 기존 파일 검증 및 스킵 처리
            try FileManager.default.createDirectory(at: modelDir, withIntermediateDirectories: true, attributes: nil)
            
            // 파일 이름 중복 및 nil 안전성 검증
            var expectedFiles: [String: Int64] = [:]
            for fileInfo in filesToDownload {
                guard !fileInfo.fileName.isEmpty else {
                    print("⚠️ 빈 파일 이름 건너뛰기")
                    continue
                }
                
                if let size = actualFileSizes[fileInfo.url], size > 0 {
                    if expectedFiles[fileInfo.fileName] != nil {
                        print("⚠️ 중복된 파일 이름: \(fileInfo.fileName)")
                    }
                    expectedFiles[fileInfo.fileName] = size
                } else {
                    print("⚠️ 파일 크기를 찾을 수 없음: \(fileInfo.fileName)")
                }
            }
            
            guard !expectedFiles.isEmpty else {
                throw DownloadError.fileSizeNotAvailable
            }
            
            let validationResults = FileIntegrityChecker.validateAllFiles(in: modelDir, expectedFiles: expectedFiles)
            
            // 5. 이미 모든 파일이 올바르게 존재하는 경우
            let allFilesValid = validationResults.values.allSatisfy { $0.isValid }
            if allFilesValid {
                print("모든 파일이 이미 올바르게 다운로드되어 있습니다. 중복 다운로드 방지.")
                await completeDownloadImmediately(tier: tier)
                return
            }
            
            // 6. 다운로드할 파일들만 필터링 - 안전성 개선
            var filesToActuallyDownload: [(url: String, fileName: String, totalSize: Int64)] = []
            var alreadyDownloadedSize: Int64 = 0
            
            for fileInfo in filesToDownload {
                guard !fileInfo.fileName.isEmpty, !fileInfo.url.isEmpty else {
                    print("⚠️ 잘못된 파일 정보 건너뛰기: \(fileInfo)")
                    continue
                }
                
                let validation = validationResults[fileInfo.fileName]
                if validation?.isValid == true {
                    print("파일 스킵 (이미 존재): \(fileInfo.fileName)")
                    alreadyDownloadedSize += actualFileSizes[fileInfo.url] ?? Int64(0)
                } else {
                    guard let fileSize = actualFileSizes[fileInfo.url], fileSize > 0 else {
                        print("⚠️ 잘못된 파일 크기: \(fileInfo.fileName)")
                        continue
                    }
                    filesToActuallyDownload.append((fileInfo.url, fileInfo.fileName, fileSize))
                    print("다운로드 필요: \(fileInfo.fileName)")
                }
            }
            
            await MainActor.run {
                self.completedDownloadSize = alreadyDownloadedSize
            }
            
            // 7. 청크 기반 다운로드 시작
            if filesToActuallyDownload.isEmpty {
                await completeDownloadImmediately(tier: tier)
            } else {
                await MainActor.run {
                    isDownloading = true
                    currentFileName = "다운로드 시작 중..."
                    downloadProgress = 0.0
                }
                await startChunkDownload(files: filesToActuallyDownload, destinationDirectory: modelDir, tier: tier)
            }
            
        } catch {
            await MainActor.run {
                if let downloadError = error as? DownloadError {
                    errorMessage = downloadError.localizedDescription
                } else {
                    errorMessage = "다운로드 준비 중 오류 발생: \(error.localizedDescription)"
                }
                isDownloading = false
                print("청크 다운로드 준비 실패: \(error)")
            }
        }
    }
    
    private func startChunkDownload(files: [(url: String, fileName: String, totalSize: Int64)], destinationDirectory: URL, tier: ModelTier) async {
        guard !files.isEmpty else {
            print("⚠️ 다운로드할 파일이 없음")
            await MainActor.run {
                errorMessage = "다운로드할 파일이 없음"
                isDownloading = false
            }
            return
        }
        
        print("청크 기반 다운로드 시작 - \(files.count) 파일")
        
        // 디렉토리 액세스 가능성 확인
        guard FileManager.default.isWritableFile(atPath: destinationDirectory.path) || 
              (try? FileManager.default.createDirectory(at: destinationDirectory, withIntermediateDirectories: true, attributes: nil)) != nil else {
            await MainActor.run {
                errorMessage = "목적지 디렉토리에 쓸 수 없음: \(destinationDirectory.path)"
                isDownloading = false
            }
            return
        }
        
        do {
            // UI 상태 업데이트
            await MainActor.run {
                currentFileName = "청크 다운로드 시작..."
                isDownloading = true
            }
            
            // 청크 다운로드 시작
            await chunkDownloadManager.startDownload(files: files, to: destinationDirectory)
            
            // 다운로드 완료 처리
            await handleChunkDownloadCompletion(tier: tier)
        } catch {
            await MainActor.run {
                errorMessage = "청크 다운로드 실패: \(error.localizedDescription)"
                isDownloading = false
                print("❌ 청크 다운로드 오류: \(error)")
            }
        }
    }
    
    private func handleChunkDownloadCompletion(tier: ModelTier) async {
        await MainActor.run {
            let allFilesCompleted = chunkDownloadManager.fileChunks.allSatisfy { $0.isCompleted }
            
            if allFilesCompleted && chunkDownloadManager.errorMessage == nil {
                // 성공적으로 완료
                isModelDownloaded = true
                canResume = false
                currentFileName = ""
                
                // 다운로드된 파일들 검증
                validateChunkDownloadedFiles()
                
                // 상태 저장
                saveChunkDownloadState(tier: tier, isCompleted: true)
                
                print("[SUCCESS] 청크 기반 다운로드 완료 - 전체 크기: \(AppBundleStorageManager.formatBytes(totalDownloadSize))")
            } else {
                // 실패 또는 부분 완료
                canResume = true
                
                if let error = chunkDownloadManager.errorMessage {
                    errorMessage = error
                }
                
                // 부분 완료 상태 저장
                saveChunkDownloadState(tier: tier, isCompleted: false)
                
                print("청크 다운로드 부분 완료 또는 실패")
            }
        }
    }
    
    private func validateChunkDownloadedFiles() {
        guard let modelDir = modelDirectory else { 
            errorMessage = "모델 디렉토리가 설정되지 않음"
            print("❌ 모델 디렉토리 경로 없음")
            return 
        }
        
        // 디렉토리 존재 확인
        guard FileManager.default.fileExists(atPath: modelDir.path) else {
            errorMessage = "모델 디렉토리가 존재하지 않음: \(modelDir.path)"
            print("❌ 모델 디렉토리 없음: \(modelDir.path)")
            return
        }
        
        let requiredFiles = ["model.safetensors", "config.json", "tokenizer.json"]
        var validationErrors: [String] = []
        
        // 각 파일의 무결성 검증 - 안전성 개선
        for fileName in requiredFiles {
            guard !fileName.isEmpty else {
                validationErrors.append("빈 파일 이름 건너뛰기")
                continue
            }
            
            let filePath = modelDir.appendingPathComponent(fileName)
            
            // 파일 존재 확인
            guard FileManager.default.fileExists(atPath: filePath.path) else {
                validationErrors.append("파일 없음: \(fileName)")
                continue
            }
            
            if let fileChunk = chunkDownloadManager.fileChunks.first(where: { $0.fileName == fileName && $0.totalSize > 0 }) {
                let verificationResult = ChunkFileIntegrityVerifier.verifyMergedFile(
                    at: filePath, 
                    expectedSize: fileChunk.totalSize
                )
                
                if !verificationResult.isValid {
                    let errorMsg = verificationResult.errorMessage ?? "Unknown error"
                    validationErrors.append("파일 검증 실패: \(fileName) - \(errorMsg)")
                    print("❌ 검증 실패: \(fileName) - \(errorMsg)")
                } else {
                    print("✅ 검증 완료: \(fileName) - \(AppBundleStorageManager.formatBytes(verificationResult.actualSize))")
                }
            } else {
                validationErrors.append("파일 청크 정보 없음: \(fileName)")
                print("⚠️ 청크 정보 없음: \(fileName)")
            }
        }
        
        // 검증 결과 처리 - 에러 처리 개선
        if !validationErrors.isEmpty {
            let joinedErrors = validationErrors.prefix(3).joined(separator: "; ") // 너무 긴 에러 메시지 방지
            errorMessage = "파일 검증 실패: \(joinedErrors)\(validationErrors.count > 3 ? " 및 \(validationErrors.count - 3)개 추가 오류" : "")"
            isModelDownloaded = false
            print("❌ [오류] 파일 검증 실패 (\(validationErrors.count)개): \(validationErrors)")
        } else {
            print("✅ [성공] 모든 파일 검증 완료")
        }
    }
    
    private func saveChunkDownloadState(tier: ModelTier, isCompleted: Bool) {
        let chunkDownloadState = ChunkStatePersistence.ChunkDownloadState(
            modelTier: tier.rawValue,
            files: chunkDownloadManager.fileChunks,
            totalSize: totalDownloadSize,
            downloadedSize: isCompleted ? totalDownloadSize : completedDownloadSize,
            lastUpdateTime: Date(),
            isCompleted: isCompleted
        )
        
        ChunkStatePersistence.saveState(chunkDownloadState)
        self.chunkDownloadState = chunkDownloadState
    }
    
    private func completeDownloadImmediately(tier: ModelTier) async {
        await MainActor.run {
            isDownloading = false
            isModelDownloaded = true
            downloadProgress = 1.0
            canResume = false
            currentFileName = ""
            
            // 상태 저장
            saveChunkDownloadState(tier: tier, isCompleted: true)
            
            print("중복 다운로드 방지로 즉시 완료")
        }
    }
    
    
    
    // MARK: - Chunk-Based Download Control
    // This function is now handled by the parallel downloader above
    
    func cancelDownload() {
        // 메인 스레드에서 실행 확인 (안전한 방식)
        if !Thread.isMainThread {
            DispatchQueue.main.async {
                self.cancelDownload()
            }
            return
        }
        
        print("[CHUNK CANCEL] 청크 다운로드 취소 (완료된 청크는 보존)")
        chunkDownloadManager.cancelDownload()
        isDownloading = false
        canResume = true
        currentFileName = ""
        
        // 부분 완료 상태 저장
        if let tier = selectedTier {
            saveChunkDownloadState(tier: tier, isCompleted: false)
        }
    }
    
    func pauseDownload() {
        // 메인 스레드에서 실행 확인 (안전한 방식)
        if !Thread.isMainThread {
            DispatchQueue.main.async {
                self.pauseDownload()
            }
            return
        }
        
        print("🔄 [PAUSE] Pausing downloads...")
        isDownloading = false
        
        canResume = true
        
        // 현재 상태 저장 (청크 매니저용)
        if let tier = selectedTier {
            saveChunkDownloadState(tier: tier, isCompleted: false)
        }
        
        print("✅ [PAUSE] Download paused - can be resumed")
    }
    
    func resumeDownload() {
        // 메인 스레드에서 실행 확인 (안전한 방식)
        if !Thread.isMainThread {
            DispatchQueue.main.async {
                self.resumeDownload()
            }
            return
        }
        
        guard let tier = selectedTier else {
            errorMessage = "재시작할 모델 정보가 없습니다"
            return
        }
        
        // 일시정지된 청크들 재개
        chunkDownloadManager.resumePausedChunks()
        
        // 청크 기반 다운로드 재시작
        print("[CHUNK RESUME] 청크 다운로드 재시작")
        Task {
            await downloadModel(tier: tier)
        }
    }
    
    func resetDownload() {
        // 메인 스레드에서 실행 확인 (안전한 방식)
        if !Thread.isMainThread {
            DispatchQueue.main.async {
                self.resetDownload()
            }
            return
        }

        cancelDownload()

        // Documents 폴더 내 다운로드된 파일 안전하게 삭제
        if let tier = selectedTier, let modelsPath = AppBundleStorageManager.getModelsDirectory() {
            let modelDir = modelsPath.appendingPathComponent(tier.folderName)
            do {
                if FileManager.default.fileExists(atPath: modelDir.path) {
                    try FileManager.default.removeItem(at: modelDir)
                    print("삭제 완료: \(modelDir.path)")
                }
            } catch {
                print("모델 파일 삭제 실패: \(error.localizedDescription)")
                // 삭제 실패해도 리셋은 계속 진행
            }
        }

        // [CHUNK SYSTEM] 완전한 상태 초기화
        isDownloading = false
        downloadProgress = 0.0
        selectedTier = nil
        errorMessage = nil
        isModelDownloaded = false
        canResume = false
        currentFileName = ""
        currentFileIndex = 0
        filesToDownload = []
        modelDirectory = nil
        downloadFiles = []
        actualFileSizes = [:]
        totalDownloadSize = 0
        completedDownloadSize = 0
        downloadStartTime = nil
        downloadSpeed = 0.0
        estimatedTimeRemaining = 0

        // 청크 관련 상태 초기화
        activeChunks = []
        completedChunksCount = 0
        totalChunksCount = 0

        // 영구 저장된 상태도 삭제
        ChunkStatePersistence.clearState()
        chunkDownloadState = nil

        print("[CHUNK SYSTEM] 다운로드 상태 완전 초기화 완료")
    }
    
    private func resetDownloadState() {
        downloadFiles.removeAll()
        actualFileSizes.removeAll()
        totalDownloadSize = 0
        completedDownloadSize = 0
        currentFileIndex = 0
        activeChunks.removeAll()
        completedChunksCount = 0
        totalChunksCount = 0
    }
    
    // MARK: - Helper Methods
    
    func formatSpeed(_ bytesPerSecond: Double) -> String {
        guard bytesPerSecond >= 0 else { return "0.0 MB/s" } // 음수 방지
        
        let mbPerSecond = bytesPerSecond / (1024 * 1024)
        if mbPerSecond < 0.1 {
            let kbPerSecond = bytesPerSecond / 1024
            return String(format: "%.1f KB/s", kbPerSecond)
        } else {
            return String(format: "%.1f MB/s", mbPerSecond)
        }
    }
    
    func formatTimeInterval(_ timeInterval: TimeInterval) -> String {
        guard timeInterval >= 0 && timeInterval.isFinite else { return "--:--" } // 잘못된 값 처리
        
        let totalSeconds = max(0, Int(timeInterval))
        
        if totalSeconds >= 3600 { // 1시간 이상
            let hours = totalSeconds / 3600
            let minutes = (totalSeconds % 3600) / 60
            return String(format: "%d:%02d:00", hours, minutes)
        } else {
            let minutes = totalSeconds / 60
            let seconds = totalSeconds % 60
            return String(format: "%d:%02d", minutes, seconds)
        }
    }
    
    func resumeSpecificFile(fileName: String) {
        // 청크 기반 다운로드에서는 파일 단위 재시작 지원
        print("Resuming specific file with chunk system: \(fileName)")
        resumeDownload()
    }
    
    func denyCellularDownload() {
        showCellularAlert = false
        userApprovedCellular = false
        cancelDownload()
    }
    
    func approveCellularDownload() {
        showCellularAlert = false
        userApprovedCellular = true
        // 청크 다운로드 매니저는 자체적으로 네트워크 설정을 관리
        // 다운로드 재시작
        if let tier = selectedTier {
            Task {
                await downloadModel(tier: tier)
            }
        }
    }
    
    private func getDetailedErrorMessage(_ error: Error) -> String {
        // 오류 메시지 길이 제한 및 안전성 개선 
        let nsError = error as NSError
        
        switch nsError.code {
        case NSURLErrorNotConnectedToInternet:
            return "인터넷에 연결되지 않았습니다. 네트워크 연결을 확인해주세요."
        case NSURLErrorTimedOut:
            return "다운로드 시간이 초과되었습니다. 네트워크 상태를 확인해주세요."
        case NSURLErrorCannotFindHost:
            return "서버를 찾을 수 없습니다. URL을 확인해주세요."
        case NSURLErrorCannotConnectToHost:
            return "서버에 연결할 수 없습니다."
        case NSURLErrorNetworkConnectionLost:
            return "네트워크 연결이 끊어졌습니다."
        case NSURLErrorFileDoesNotExist:
            return "요청한 파일이 서버에 존재하지 않습니다."
        case NSURLErrorHTTPTooManyRedirects:
            return "너무 많은 리다이렉트가 발생했습니다."
        case NSURLErrorResourceUnavailable:
            return "서버 리소스를 사용할 수 없습니다."
        default:
            let errorDescription = error.localizedDescription.prefix(100) // 긴 에러 메시지 제한
            return "다운로드 실패: \(errorDescription) (코드: \(nsError.code))"
        }
    }
}

@MainActor
struct ContentView: View {
    @StateObject private var downloader = ModelDownloadManager()
    @State private var isShowingSettings = false
    
    // UI 상태 추가 - 메모리 안전성
    @State private var lastUpdateTime = Date()
    private let uiUpdateThrottle: TimeInterval = 0.1 // UI 업데이트 제한
    
    init() {
        // 앱 시작 시 무조건 나와야 하는 로그
        print("🚨🚨🚨 CONTENTVIEW INIT - 앱이 시작되었습니다!!! 🚨🚨🚨")
        NSLog("🚨 ContentView initialized")
    }
    
    private func formatBytes(_ bytes: Int64) -> String {
        guard bytes >= 0 else { return "0 MB" } // 음수 방지
        
        let formatter = ByteCountFormatter()
        formatter.allowedUnits = [.useMB, .useGB]
        formatter.countStyle = .file
        formatter.includesUnit = true
        formatter.isAdaptive = true
        return formatter.string(fromByteCount: bytes)
    }
    
    var body: some View {
        NavigationStack {
            VStack(spacing: 20) {
                titleSection
                
                VStack(spacing: 16) {
                    downloadSection
                    chatNavigationButton
                }
                .padding(.horizontal)
                
                Spacer()
            }
            .safeAreaInset(edge: .bottom) {
                bottomSafeArea
            }
            .navigationBarTitleDisplayMode(.inline)
            .toolbar(content: {
                ToolbarItem(placement: .navigationBarTrailing) {
                    Button {
                        isShowingSettings = true
                    } label: {
                        Image(systemName: "gearshape.fill")
                            .font(.system(size: 18, weight: .medium))
                            .foregroundColor(.primary)
                    }
                }
            })
        }
        .ignoresSafeArea(.keyboard, edges: .bottom)
        .sheet(isPresented: $isShowingSettings) {
            SettingsView()
        }
        .alert("셀룰러 데이터 사용", isPresented: $downloader.showCellularAlert) {
            Button("취소", role: .cancel) {
                downloader.denyCellularDownload()
            }
            Button("계속") {
                downloader.approveCellularDownload()
            }
        } message: {
            Text("현재 셀룰러 데이터에 연결되어 있습니다. 대용량 AI 모델을 다운로드하면 데이터 요금이 발생할 수 있습니다. 계속하시겠습니까?")
        }
        .onAppear {
            // 알림 표시 시 UI 업데이트 제한 초기화
            lastUpdateTime = Date()
        }
    }
    
    // MARK: - View Components
    
    private var titleSection: some View {
        Text("오프라인 AI 챗봇")
            .font(.largeTitle)
            .fontWeight(.bold)
            .padding(.top, 20)
            .padding(.horizontal)
    }
    
    private var downloadSection: some View {
        VStack(alignment: .leading, spacing: 12) {
            downloadHeaderView
            downloadContentView
            networkStatusView
            errorMessageView
        }
    }
    
    private var downloadHeaderView: some View {
        HStack {
            Text("AI 모델 다운로드")
                .font(.headline)
            
            Spacer()
            
            if downloader.isModelDownloaded {
                HStack {
                    Image(systemName: "checkmark.circle.fill")
                        .foregroundColor(.green)
                    Text("완료")
                        .font(.caption)
                        .foregroundColor(.green)
                }
            }
        }
    }
    
    @ViewBuilder
    private var downloadContentView: some View {
        if downloader.isDownloading {
            downloadingView
        } else if downloader.isModelDownloaded {
            completedView
        } else {
            modelSelectionView
        }
    }
    
    private var downloadingView: some View {
        VStack(spacing: 12) {
            downloadProgressHeader
            currentFileInfo
            progressBar
            downloadStatistics
            downloadControls
        }
        .padding()
        .background(Color.blue.opacity(0.05))
        .cornerRadius(12)
        .overlay(
            RoundedRectangle(cornerRadius: 12)
                .stroke(Color.blue.opacity(0.2), lineWidth: 1)
        )
    }
    
    private var downloadProgressHeader: some View {
        HStack {
            Text("다운로드 중...")
                .font(.subheadline)
                .foregroundColor(.blue)
            Spacer()
            Text(downloader.selectedTier?.rawValue ?? "")
                .font(.subheadline)
                .fontWeight(.medium)
        }
    }
    
    @ViewBuilder
    private var currentFileInfo: some View {
        if !downloader.currentFileName.isEmpty {
            HStack {
                Text("현재 파일: \(downloader.currentFileName)")
                    .font(.caption)
                    .foregroundColor(.secondary)
                Spacer()
            }
        }
    }
    
    private var progressBar: some View {
        ProgressView(value: downloader.downloadProgress)
            .progressViewStyle(LinearProgressViewStyle(tint: .blue))
    }
    
    private var downloadStatistics: some View {
        HStack {
            Text("\(Int(downloader.downloadProgress * 100))% 완료")
                .font(.caption)
                .foregroundColor(.secondary)
            Spacer()
            downloadSizeAndSpeedInfo
        }
    }
    
    private func calculateCompletedBytes(downloader: ModelDownloadManager) -> Int64 {
        var completedBytes: Int64 = 0
        let maxIndex = min(downloader.currentFileIndex, downloader.downloadFiles.count)
        for i in 0..<maxIndex {
            completedBytes += downloader.downloadFiles[i].actualFileSize
        }
        return completedBytes
    }
    
    private var downloadSizeAndSpeedInfo: some View {
        VStack(alignment: .trailing, spacing: 4) {
            // 전체 다운로드 정보만 표시 (단순화)
            if downloader.totalDownloadSize > 0 {
                // 완료된 파일들의 실제 크기 합계
                let completedBytes = calculateCompletedBytes(downloader: downloader)
                
                // 현재 다운로드 중인 파일의 진행률
                let currentFileDownloadedBytes = downloader.downloadedBytes
                let totalDownloadedBytes = completedBytes + currentFileDownloadedBytes
                
                Text("\(formatBytes(totalDownloadedBytes)) / \(formatBytes(downloader.totalDownloadSize))")
                    .font(.caption)
                    .foregroundColor(.primary)
                    .fontWeight(.medium)
            }
            
            // 속도와 남은 시간
            if downloader.downloadSpeed > 0 {
                HStack(spacing: 6) {
                    Text(downloader.formatSpeed(downloader.downloadSpeed))
                        .font(.caption2)
                        .foregroundColor(.blue)
                    
                    if downloader.estimatedTimeRemaining > 0 && downloader.estimatedTimeRemaining < 86400 {
                        Text("• \(downloader.formatTimeInterval(downloader.estimatedTimeRemaining)) 남음")
                            .font(.caption2)
                            .foregroundColor(.secondary)
                    }
                }
            }
        }
    }
    
    private var downloadControls: some View {
        HStack(spacing: 12) {
            if downloader.isDownloading {
                Button("일시정지") {
                    downloader.pauseDownload()
                }
                .font(.caption)
                .foregroundColor(.orange)
                
                Button("취소") {
                    downloader.cancelDownload()
                }
                .font(.caption)
                .foregroundColor(.red)
            } else if downloader.canResume {
                Button("재개") {
                    downloader.resumeDownload()
                }
                .font(.caption)
                .foregroundColor(.blue)
                
                Button("취소") {
                    downloader.cancelDownload()
                }
                .font(.caption)
                .foregroundColor(.red)
            }
            
            Spacer()
        }
    }
    
    private var resumeMenu: some View {
        Menu("재시작") {
            Button("전체 재시작") {
                downloader.resumeDownload()
            }
            
            Divider()
            
            ForEach(downloader.downloadFiles.indices, id: \.self) { index in
                let file = downloader.downloadFiles[index]
                if case .failed = file.status {
                    Button("\(file.fileName) 재시작") {
                        downloader.resumeSpecificFile(fileName: file.fileName)
                    }
                } else if file.status == .paused {
                    Button("\(file.fileName) 재시작") {
                        downloader.resumeSpecificFile(fileName: file.fileName)
                    }
                }
            }
        }
        .font(.caption)
        .foregroundColor(.blue)
    }
    
    @State private var isShowingDeleteConfirmation = false

    private var completedView: some View {
        VStack(spacing: 12) {
            HStack {
                Image(systemName: "checkmark.circle.fill")
                    .foregroundColor(.green)
                    .font(.title2)
                VStack(alignment: .leading) {
                    Text("모델 다운로드 완료")
                        .font(.subheadline)
                        .fontWeight(.medium)
                    Text(downloader.selectedTier?.rawValue ?? "")
                        .font(.caption)
                        .foregroundColor(.secondary)
                }
                Spacer()
                Button("모델 삭제") {
                    isShowingDeleteConfirmation = true
                }
                .font(.caption)
                .foregroundColor(.red)
            }
        }
        .padding()
        .background(Color.green.opacity(0.05))
        .cornerRadius(12)
        .overlay(
            RoundedRectangle(cornerRadius: 12)
                .stroke(Color.green.opacity(0.2), lineWidth: 1)
        )
        .alert("모델 삭제 확인", isPresented: $isShowingDeleteConfirmation) {
            Button("삭제", role: .destructive) {
                downloader.resetDownload()
            }
            Button("취소", role: .cancel) {}
        } message: {
            Text("다운로드된 AI 모델을 삭제하시겠습니까? 이 작업은 되돌릴 수 없습니다.")
        }
    }
    
    private var modelSelectionView: some View {
        VStack(spacing: 12) {
            Text("기기 사양에 맞는 모델을 선택하세요")
                .font(.subheadline)
                .foregroundColor(.secondary)
                .frame(maxWidth: .infinity, alignment: .leading)
            
            ForEach(ModelTier.allCases, id: \.self) { tier in
                modelTierButton(tier: tier)
            }
        }
    }
    
    private func modelTierButton(tier: ModelTier) -> some View {
        Button {
            print("버튼 클릭: \(tier.rawValue)")
            Task {
                await downloader.downloadModel(tier: tier)
            }
        } label: {
            HStack(spacing: 12) {
                VStack(alignment: .leading, spacing: 4) {
                    Text(tier.rawValue)
                        .font(.headline)
                        .foregroundColor(.primary)
                    Text(tier.description)
                        .font(.caption)
                        .foregroundColor(.secondary)
                }
                Spacer()
                Image(systemName: "arrow.down.circle.fill")
                    .foregroundColor(.blue)
                    .font(.title2)
            }
            .padding()
            .frame(maxWidth: .infinity)
            .background(Color.blue.opacity(0.05))
            .cornerRadius(12)
            .overlay(
                RoundedRectangle(cornerRadius: 12)
                    .stroke(Color.blue.opacity(0.2), lineWidth: 1)
            )
        }
        .buttonStyle(.plain)
    }
    
    @ViewBuilder
    private var networkStatusView: some View {
        if !downloader.networkStatusMessage.isEmpty {
            HStack {
                networkStatusIcon
                Text(downloader.networkStatusMessage)
                    .font(.caption)
                    .foregroundColor(.secondary)
                Spacer()
            }
            .padding(.horizontal, 12)
            .padding(.vertical, 6)
            .background(downloader.isNetworkConnected ? Color.green.opacity(0.05) : Color.red.opacity(0.05))
            .cornerRadius(8)
        }
    }
    
    private var networkStatusIcon: some View {
        Image(systemName: downloader.isWiFiConnected ? "wifi" : downloader.isCellularConnected ? "antenna.radiowaves.left.and.right" : "network")
            .foregroundColor(downloader.isNetworkConnected ? .green : .red)
    }
    
    @ViewBuilder
    private var errorMessageView: some View {
        if let error = downloader.errorMessage {
            VStack(alignment: .leading, spacing: 8) {
                HStack {
                    Image(systemName: "exclamationmark.triangle.fill")
                        .foregroundColor(.red)
                    Text(error)
                        .font(.caption)
                        .foregroundColor(.red)
                    Spacer()
                }
                
                fileStatusDetails
            }
            .padding()
            .background(Color.red.opacity(0.05))
            .cornerRadius(8)
        }
    }
    
    @ViewBuilder
    private var fileStatusDetails: some View {
        if !downloader.downloadFiles.isEmpty {
            VStack(alignment: .leading, spacing: 4) {
                Text("파일별 상태:")
                    .font(.caption2)
                    .fontWeight(.medium)
                    .foregroundColor(.secondary)
                
                ForEach(downloader.downloadFiles.indices, id: \.self) { index in
                    fileStatusRow(file: downloader.downloadFiles[index])
                }
            }
        }
    }
    
    private func fileStatusRow(file: DownloadFileInfo) -> some View {
        HStack {
            fileStatusIcon(status: file.status)
            Text(file.fileName)
                .font(.caption2)
                .foregroundColor(.secondary)
            
            Spacer()
            
            fileStatusText(status: file.status)
        }
    }
    
    private func fileStatusIcon(status: DownloadFileStatus) -> some View {
        Image(systemName: status == .completed ? "checkmark.circle.fill" : status == .paused ? "pause.circle" : "xmark.circle")
            .foregroundColor(status == .completed ? .green : .red)
            .font(.caption2)
    }
    
    @ViewBuilder
    private func fileStatusText(status: DownloadFileStatus) -> some View {
        switch status {
        case .downloading(let progress):
            Text("\(Int(progress * 100))%")
                .font(.caption2)
                .foregroundColor(.blue)
        case .failed:
            Text("실패")
                .font(.caption2)
                .foregroundColor(.red)
        case .completed:
            Text("완료")
                .font(.caption2)
                .foregroundColor(.green)
        default:
            EmptyView()
        }
    }
    
    private var chatNavigationButton: some View {
        NavigationLink("AI와 채팅하기") {
            ChatView(isModelDownloaded: downloader.isModelDownloaded)
        }
        .buttonStyle(.borderedProminent)
        .font(.headline)
        .disabled(!downloader.isModelDownloaded)
    }
    
    private var bottomSafeArea: some View {
        Color.clear.frame(height: max(getSafeAreaInsets().bottom, 8))
    }
    
    private func getSafeAreaInsets() -> UIEdgeInsets {
        guard let windowScene = UIApplication.shared.connectedScenes.first as? UIWindowScene,
              let window = windowScene.windows.first else {
            return UIEdgeInsets.zero
        }
        return window.safeAreaInsets
    }
}

@MainActor
struct ChatView: View {
    @State private var messages: [String] = []
    @State private var inputText = ""
    let isModelDownloaded: Bool
    
    init(isModelDownloaded: Bool = false) {
        self.isModelDownloaded = isModelDownloaded
    }
    
    var body: some View {
        VStack(spacing: 0) {
            if !isModelDownloaded {
                VStack(spacing: 16) {
                    Image(systemName: "exclamationmark.triangle")
                        .font(.system(size: 60))
                        .foregroundColor(.orange)
                    
                    Text("AI 모델이 연결되지 않았습니다")
                        .font(.headline)
                        .foregroundColor(.primary)
                    
                    Text("먼저 AI 모델을 다운로드해주세요")
                        .font(.subheadline)
                        .foregroundColor(.secondary)
                        .multilineTextAlignment(.center)
                }
                .padding()
                .frame(maxWidth: .infinity, maxHeight: .infinity)
                .background(Color(.systemBackground))
            } else {
                ScrollView {
                    LazyVStack(alignment: .leading, spacing: 8) {
                        ForEach(Array(messages.enumerated()), id: \.offset) { index, message in
                            Text(message)
                                .padding()
                                .background(index % 2 == 0 ? Color.blue.opacity(0.1) : Color.gray.opacity(0.1))
                                .cornerRadius(8)
                        }
                    }
                    .padding()
                }
                .frame(maxWidth: .infinity, maxHeight: .infinity)
                
                HStack(spacing: 12) {
                    TextField("메시지를 입력하세요...", text: $inputText)
                        .textFieldStyle(RoundedBorderTextFieldStyle())
                        .submitLabel(.send)
                        .onSubmit {
                            sendMessage()
                        }
                    
                    Button("전송") {
                        sendMessage()
                    }
                    .disabled(inputText.isEmpty)
                    .buttonStyle(.borderedProminent)
                }
                .padding()
                .background(Color(.systemBackground))
                .safeAreaInset(edge: .bottom) {
                    // iPhone 16 Pro Max (6.9인치) 등 큰 화면 대응
                    Color.clear.frame(height: max(getSafeAreaInsets().bottom, 8))
                }
            }
        }
        .navigationTitle("AI 채팅")
        .navigationBarTitleDisplayMode(.inline)
    }
    
    private func sendMessage() {
        guard !inputText.isEmpty else { return }
        
        let userMessage = "사용자: \(inputText)"
        messages.append(userMessage)
        _ = inputText // 경고 제거를 위한 더미 대입
        inputText = ""
        
        // AI 응답 시뮬레이션 (실제 AI 모델 연동 시 이 부분을 수정)
        if isModelDownloaded {
            Task { @MainActor in
                do {
                    try await Task.sleep(nanoseconds: 1_000_000_000) // 1초 대기
                    let responses = [
                        "안녕하세요! 무엇을 도와드릴까요?",
                        "좋은 질문이네요. 더 자세히 설명해 주시겠어요?",
                        "흥미로운 주제입니다. 다른 관점에서 생각해보면...",
                        "도움이 되었기를 바랍니다. 다른 질문이 있으시면 언제든 말씀해주세요.",
                        "그렇군요. 이에 대해 더 알아보겠습니다."
                    ]
                    let randomResponse = responses.randomElement() ?? "응답을 생성하는 중입니다..."
                    messages.append("AI: \(randomResponse)")
                } catch {
                    messages.append("AI: 응답 생성 중 오류가 발생했습니다.")
                }
            }
        } else {
            messages.append("AI: 죄송합니다. AI 모델이 다운로드되지 않아 응답할 수 없습니다.")
        }
    }
    
    private func getSafeAreaInsets() -> UIEdgeInsets {
        guard let windowScene = UIApplication.shared.connectedScenes.first as? UIWindowScene,
              let window = windowScene.windows.first else {
            return UIEdgeInsets.zero
        }
        return window.safeAreaInsets
    }
}

// MARK: - Settings View
struct SettingsView: View {
    @Environment(\.dismiss) private var dismiss
    
    // Bundle 정보를 가져오는 computed properties
    private var appName: String {
        Bundle.main.infoDictionary?["CFBundleDisplayName"] as? String ?? "Offline Chatbot"
    }
    
    private var appVersion: String {
        Bundle.main.infoDictionary?["CFBundleShortVersionString"] as? String ?? "1.0"
    }
    
    private var buildNumber: String {
        Bundle.main.infoDictionary?["CFBundleVersion"] as? String ?? "1"
    }
    
    private var bundleIdentifier: String {
        Bundle.main.bundleIdentifier ?? "com.unknown.app"
    }
    
    var body: some View {
        NavigationView {
            List {
                // 앱 정보 섹션
                Section("앱 정보") {
                    SettingsRow(
                        icon: "app.fill",
                        iconColor: .blue,
                        title: "앱 이름",
                        value: appName
                    )
                    
                    SettingsRow(
                        icon: "number.circle.fill",
                        iconColor: .green,
                        title: "버전",
                        value: "\(appVersion) (\(buildNumber))"
                    )
                    
                    SettingsRow(
                        icon: "barcode.viewfinder",
                        iconColor: .orange,
                        title: "Bundle ID",
                        value: bundleIdentifier
                    )
                }
                
                // 개발자 정보 섹션
                Section("개발자 정보") {
                    SettingsRow(
                        icon: "person.crop.circle.fill",
                        iconColor: .purple,
                        title: "개발팀",
                        value: "AI Solutions Team"
                    )
                    
                    SettingsRow(
                        icon: "doc.text.fill",
                        iconColor: .indigo,
                        title: "라이선스",
                        value: "MIT License"
                    )
                    
                    SettingsRow(
                        icon: "info.circle.fill",
                        iconColor: .cyan,
                        title: "오픈소스",
                        value: "사용 중"
                    )
                }
                
                // 앱 설정 섹션 (향후 확장 가능)
                Section("앱 설정") {
                    SettingsRow(
                        icon: "gearshape.fill",
                        iconColor: .gray,
                        title: "모델 설정",
                        value: "자동"
                    )
                    
                    SettingsRow(
                        icon: "moon.fill",
                        iconColor: .indigo,
                        title: "다크 모드",
                        value: "시스템 설정 따라감"
                    )
                    
                    SettingsRow(
                        icon: "network",
                        iconColor: .blue,
                        title: "네트워크 사용",
                        value: "Wi-Fi 우선"
                    )
                }
                
                // 시스템 정보 섹션
                Section("시스템 정보") {
                    SettingsRow(
                        icon: "iphone",
                        iconColor: .black,
                        title: "기기 모델",
                        value: UIDevice.current.model
                    )
                    
                    SettingsRow(
                        icon: "gear.circle.fill",
                        iconColor: .gray,
                        title: "iOS 버전",
                        value: UIDevice.current.systemVersion
                    )
                    
                    if let memoryInfo = getMemoryInfo() {
                        SettingsRow(
                            icon: "memorychip.fill",
                            iconColor: .red,
                            title: "메모리 사용량",
                            value: memoryInfo
                        )
                    }
                }
                
                // 저장소 정보 섹션
                Section("저장소 정보") {
                    if let storageInfo = getStorageInfo() {
                        SettingsRow(
                            icon: "internaldrive.fill",
                            iconColor: .orange,
                            title: "사용 가능한 공간",
                            value: storageInfo
                        )
                    }
                    
                    SettingsRow(
                        icon: "folder.fill",
                        iconColor: .blue,
                        title: "앱 데이터 위치",
                        value: "Documents/AppModels"
                    )
                }
            }
            .navigationTitle("설정")
            .navigationBarTitleDisplayMode(.large)
            .toolbar {
                ToolbarItem(placement: .navigationBarTrailing) {
                    Button("완료") {
                        dismiss()
                    }
                    .fontWeight(.semibold)
                }
            }
        }
    }
    
    // MARK: - Helper Methods
    
    private func getMemoryInfo() -> String? {
        var info = mach_task_basic_info()
        var count = mach_msg_type_number_t(MemoryLayout<mach_task_basic_info>.size)/4
        
        let kerr: kern_return_t = withUnsafeMutablePointer(to: &info) {
            $0.withMemoryRebound(to: integer_t.self, capacity: 1) {
                task_info(mach_task_self_,
                         task_flavor_t(MACH_TASK_BASIC_INFO),
                         $0,
                         &count)
            }
        }
        
        if kerr == KERN_SUCCESS {
            let usedMemory = info.resident_size
            let formatter = ByteCountFormatter()
            formatter.allowedUnits = [.useMB, .useGB]
            formatter.countStyle = .file
            return formatter.string(fromByteCount: Int64(usedMemory))
        }
        
        return nil
    }
    
    private func getStorageInfo() -> String? {
        guard let modelsPath = AppBundleStorageManager.getModelsDirectory() else {
            return nil
        }
        
        do {
            let resourceValues = try modelsPath.resourceValues(forKeys: [.volumeAvailableCapacityForImportantUsageKey])
            if let availableSpace = resourceValues.volumeAvailableCapacityForImportantUsage {
                let formatter = ByteCountFormatter()
                formatter.allowedUnits = [.useGB, .useTB]
                formatter.countStyle = .file
                return formatter.string(fromByteCount: availableSpace)
            }
        } catch {
            print("Storage info error: \(error)")
        }
        
        return nil
    }
}

// MARK: - Settings Row Component
struct SettingsRow: View {
    let icon: String
    let iconColor: Color
    let title: String
    let value: String
    
    var body: some View {
        HStack(spacing: 12) {
            Image(systemName: icon)
                .foregroundColor(iconColor)
                .font(.system(size: 18, weight: .medium))
                .frame(width: 24, height: 24)
            
            VStack(alignment: .leading, spacing: 2) {
                Text(title)
                    .font(.system(size: 16, weight: .medium))
                    .foregroundColor(.primary)
                
                Text(value)
                    .font(.system(size: 14, weight: .regular))
                    .foregroundColor(.secondary)
                    .lineLimit(2)
            }
            
            Spacer()
        }
        .padding(.vertical, 4)
        .contentShape(Rectangle())
    }
}

// MARK: - Mach Task Info (for memory usage)
private struct mach_task_basic_info {
    var virtual_size: mach_vm_size_t = 0
    var resident_size: mach_vm_size_t = 0
    var resident_size_max: mach_vm_size_t = 0
    var user_time: time_value_t = time_value_t()
    var system_time: time_value_t = time_value_t()
    var policy: policy_t = 0
    var suspend_count: integer_t = 0
}

private let MACH_TASK_BASIC_INFO: Int32 = 20
private let KERN_SUCCESS: Int32 = 0

#Preview {
    ContentView()
}

#Preview("Settings") {
    SettingsView()
}<|MERGE_RESOLUTION|>--- conflicted
+++ resolved
@@ -915,7 +915,6 @@
             return
         }
         
-<<<<<<< HEAD
         do {
             fileHandle.write(data)
             
@@ -935,18 +934,6 @@
         } catch {
             print("❌ [STREAMING] Failed to write data: \(error)")
         }
-=======
-        // Update stored chunk - 스레드 안전성 보장
-        activeDownloads[chunkId] = (
-            task: downloadInfo.task,
-            chunk: updatedChunk,
-            data: downloadInfo.data,
-            completion: downloadInfo.completion
-        )
-        
-        // 진행률 로그 출력 (데이터가 실제로 수신되는지 확인)
-        print("📥 데이터 수신: \(chunkId) - \(data.count) bytes, 총: \(downloadInfo.data.length) bytes")
->>>>>>> 3f31ac43
     }
     
     func urlSession(_ session: URLSession, task: URLSessionTask, didCompleteWithError error: Error?) {
@@ -1125,31 +1112,19 @@
         }
 
         print("🚀 Starting chunk download for file: \(fileChunk.fileName) (\(fileChunk.chunks.count) chunks)")
-<<<<<<< HEAD
-
-=======
-        
->>>>>>> 3f31ac43
+        
         // Download chunks with concurrency control - 수정된 버전
         await withTaskGroup(of: Void.self) { group in
             let maxConcurrency = min(maxConcurrentChunks, fileChunk.chunks.count)
             var submittedTasks = 0
-<<<<<<< HEAD
-
-=======
-            
->>>>>>> 3f31ac43
+            
             for chunkIndex in fileChunk.chunks.indices {
                 group.addTask { [weak self] in
                     guard let self = self else { return }
                     await self.downloadSingleChunk(fileIndex: fileIndex, chunkIndex: chunkIndex)
                 }
                 submittedTasks += 1
-<<<<<<< HEAD
-
-=======
-                
->>>>>>> 3f31ac43
+                
                 // 동시 실행 수 제한 - 올바른 방법
                 if submittedTasks >= maxConcurrency {
                     await group.next() // 하나 완료될 때까지 기다림
@@ -1360,6 +1335,25 @@
         }
 
         totalBytesDownloaded = max(totalBytesDownloaded, downloadedBytes) // 역행 방지
+    }
+
+    func pauseDownload() {
+        print("🔄 [PAUSE] Pausing chunk downloads...")
+        isDownloading = false
+        
+        // Cancel all active downloads but keep state for resuming
+        chunkDownloader.cancelAllDownloads()
+        
+        // Mark in-progress chunks as paused
+        for fileIndex in fileChunks.indices {
+            for chunkIndex in fileChunks[fileIndex].chunks.indices {
+                if fileChunks[fileIndex].chunks[chunkIndex].isInProgress && !fileChunks[fileIndex].chunks[chunkIndex].isCompleted {
+                    fileChunks[fileIndex].chunks[chunkIndex].isPaused = true
+                }
+            }
+        }
+        
+        print("✅ [PAUSE] Chunk downloads paused")
     }
 
     func cancelDownload() {
@@ -1679,7 +1673,6 @@
         networkMonitor.start(queue: networkQueue)
     }
     
-<<<<<<< HEAD
     private func cleanupOrphanedTempFiles() {
         guard let documentsDir = FileManager.default.urls(for: .documentDirectory, in: .userDomainMask).first else {
             return
@@ -1700,8 +1693,6 @@
         }
     }
     
-=======
->>>>>>> 3f31ac43
     private func checkNetworkConnectivity() async -> Bool {
         return await withCheckedContinuation { continuation in
             var request = URLRequest(url: URL(string: "https://www.apple.com/library/test/success.html")!)
@@ -1897,13 +1888,8 @@
     }
     
     // MARK: - Chunk-Based Download Method (Production Ready)
-<<<<<<< HEAD
     @MainActor
     func downloadModel(tier: ModelTier) async {
-=======
-    func downloadModel(tier: ModelTier) async {
-        assert(Thread.isMainThread, "downloadModel must be called on main thread")
->>>>>>> 3f31ac43
         print("🚀 [CHUNK SYSTEM] 청크 기반 다운로드 시작: \(tier.rawValue)")
 
         let isConnected = await checkNetworkConnectivity()
@@ -2305,6 +2291,9 @@
         
         print("🔄 [PAUSE] Pausing downloads...")
         isDownloading = false
+        
+        // 실제 청크 다운로드 일시정지
+        chunkDownloadManager.pauseDownload()
         
         canResume = true
         
